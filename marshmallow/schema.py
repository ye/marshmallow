# -*- coding: utf-8 -*-
"""The :class:`Schema` class, including its metaclass and options (class Meta)."""
from __future__ import absolute_import, unicode_literals

import copy
import datetime as dt
import decimal
import json
import types
import uuid
import warnings
from collections import namedtuple
from functools import partial

from marshmallow import base, fields, utils, class_registry, marshalling
from marshmallow.compat import (with_metaclass, iteritems, text_type,
                                binary_type, OrderedDict)
from marshmallow.orderedset import OrderedSet


#: Return type of :meth:`Schema.dump` including serialized data and errors
MarshalResult = namedtuple('MarshalResult', ['data', 'errors'])
#: Return type of :meth:`Schema.load`, including deserialized data and errors
UnmarshalResult = namedtuple('UnmarshalResult', ['data', 'errors'])

def _get_fields(attrs, field_class, pop=False, ordered=False):
    """Get fields from a class, sorted by creation index.

    :param attrs: Mapping of class attributes
    :param type field_class: Base field class
    :param bool pop: Remove matching fields
    """
    getter = getattr(attrs, 'pop' if pop else 'get')
    fields = [
        (field_name, getter(field_name))
        for field_name, field_value in list(iteritems(attrs))
        if utils.is_instance_or_subclass(field_value, field_class)
    ]
    if ordered:
        return sorted(
            fields,
            key=lambda pair: pair[1]._creation_index,
        )
    else:
        return fields

# This function allows Schemas to inherit from non-Schema classes and ensures
#   inheritance according to the MRO
def _get_fields_by_mro(klass, field_class, ordered=False):
    """Collect fields from a class, following its method resolution order. The
    class itself is excluded from the search; only its parents are checked. Get
    fields from ``_declared_fields`` if available, else use ``__dict__``.

    :param type klass: Class whose fields to retrieve
    :param type field_class: Base field class
    """
    return sum(
        (
            _get_fields(
                getattr(base, '_declared_fields', base.__dict__),
                field_class,
                ordered=ordered
            )
            for base in klass.mro()[:0:-1]
        ),
        [],
    )


class SchemaMeta(type):
    """Metaclass for the Schema class. Binds the declared fields to
    a ``_declared_fields`` attribute, which is a dictionary mapping attribute
    names to field objects.
    """
    FUNC_LISTS = ('__validators__', '__data_handlers__', '__preprocessors__')

    def __new__(mcs, name, bases, attrs):
        meta = attrs.get('Meta')
        ordered = getattr(meta, 'ordered', False)
<<<<<<< HEAD

        include = list(getattr(meta, 'include', {}).items())
        fields = _get_fields(attrs, base.FieldABC, pop=True, ordered=ordered) + include

=======
        if not ordered:
            # Inherit 'ordered' option
            # Warning: We loop through bases in reverse order rather than
            # looping through the MRO because we don't yet have access to the
            # class object (i.e. can't call super before we have fields)
            ordered = next(
                (base for base in bases[::-1]
                if hasattr(base, 'Meta') and getattr(base.Meta, 'ordered', False)),
                False
            )
        fields = _get_fields(attrs, base.FieldABC, pop=True, ordered=ordered)
>>>>>>> 3a9f98dd
        klass = super(SchemaMeta, mcs).__new__(mcs, name, bases, attrs)
        fields = _get_fields_by_mro(klass, base.FieldABC) + fields
        dict_cls = OrderedDict if ordered else dict
        klass._declared_fields = dict_cls(fields)
        class_registry.register(name, klass)
        # Need to copy validators, data handlers, and preprocessors lists
        # so they are not shared among subclasses and ancestors
        for attr in mcs.FUNC_LISTS:
            attr_copy = copy.copy(getattr(klass, attr))
            setattr(klass, attr, attr_copy)
        return klass


class SchemaOpts(object):
    """class Meta options for the :class:`Schema`. Defines defaults."""

    def __init__(self, meta):
        self.fields = getattr(meta, 'fields', ())
        if not isinstance(self.fields, (list, tuple)):
            raise ValueError("`fields` option must be a list or tuple.")
        self.additional = getattr(meta, 'additional', ())
        if not isinstance(self.additional, (list, tuple)):
            raise ValueError("`additional` option must be a list or tuple.")
        if self.fields and self.additional:
            raise ValueError("Cannot set both `fields` and `additional` options"
                            " for the same Schema.")
        self.exclude = getattr(meta, 'exclude', ())
        if not isinstance(self.exclude, (list, tuple)):
            raise ValueError("`exclude` must be a list or tuple.")
        self.strict = getattr(meta, 'strict', False)
        self.dateformat = getattr(meta, 'dateformat', None)
        self.json_module = getattr(meta, 'json_module', json)
        self.skip_missing = getattr(meta, 'skip_missing', False)
        self.ordered = getattr(meta, 'ordered', False)
        self.index_errors = getattr(meta, 'index_errors', True)
        self.include = getattr(meta, 'include', {})


class BaseSchema(base.SchemaABC):
    """Base schema class with which to define custom schemas.

    Example usage:

    .. code-block:: python

        import datetime as dt
        from marshmallow import Schema, fields

        class Album(object):
            def __init__(self, title, release_date):
                self.title = title
                self.release_date = release_date

        class AlbumSchema(Schema):
            title = fields.Str()
            release_date = fields.Date()

        # Or, equivalently
        class AlbumSchema2(Schema):
            class Meta:
                fields = ("title", "release_date")

        album = Album("Beggars Banquet", dt.date(1968, 12, 6))
        schema = AlbumSchema()
        data, errors = schema.dump(album)
        data  # {'release_date': '1968-12-06', 'title': 'Beggars Banquet'}

    :param dict extra: A dict of extra attributes to bind to the serialized result.
    :param tuple only: A list or tuple of fields to serialize. If `None`, all
        fields will be serialized.
    :param tuple exclude: A list or tuple of fields to exclude from the
        serialized result.
    :param str prefix: Optional prefix that will be prepended to all the
        serialized field names.
    :param bool strict: If `True`, raise errors if invalid data are passed in
        instead of failing silently and storing the errors.
    :param bool many: Should be set to `True` if ``obj`` is a collection
        so that the object will be serialized to a list.
    :param bool skip_missing: If `True`, don't include key:value pairs in
        serialized results if ``value`` is `None`.
    :param dict context: Optional context passed to :class:`fields.Method` and
        :class:`fields.Function` fields.
    """
    TYPE_MAPPING = {
        text_type: fields.String,
        binary_type: fields.String,
        dt.datetime: fields.DateTime,
        float: fields.Float,
        bool: fields.Boolean,
        tuple: fields.Raw,
        list: fields.Raw,
        set: fields.Raw,
        int: fields.Integer,
        uuid.UUID: fields.UUID,
        dt.time: fields.Time,
        dt.date: fields.Date,
        dt.timedelta: fields.TimeDelta,
        decimal.Decimal: fields.Decimal,
    }

    OPTIONS_CLASS = SchemaOpts

    #: Custom error handler function. May be `None`.
    __error_handler__ = None

    #  NOTE: The below class attributes must initially be `None` so that
    #  every subclass references a different list of functions

    #: List of registered post-processing functions.
    __data_handlers__ = None
    #: List of registered schema-level validation functions.
    __validators__ = None
    #: List of registered pre-processing functions.
    __preprocessors__ = None
    #: Function used to get values of an object.
    __accessor__ = None

    class Meta(object):
        """Options object for a Schema.

        Example usage: ::

            class Meta:
                fields = ("id", "email", "date_created")
                exclude = ("password", "secret_attribute")

        Available options:

        - ``fields``: Tuple or list of fields to include in the serialized result.
        - ``additional``: Tuple or list of fields to include *in addition* to the
            explicitly declared fields. ``additional`` and ``fields`` are
            mutually-exclusive options.
        - ``include``: Dictionary of additional fields to include in the schema. It is
            usually better to define fields as class variables, but you may need to
            use this option, e.g., if your fields are Python keywords. May be an
            `OrderedDict`.
        - ``exclude``: Tuple or list of fields to exclude in the serialized result.
        - ``dateformat``: Date format for all DateTime fields that do not have their
            date format explicitly specified.
        - ``strict``: If `True`, raise errors during marshalling rather than
            storing them.
        - ``json_module``: JSON module to use for `loads` and `dumps`.
            Defaults to the ``json`` module in the stdlib.
        - ``skip_missing``: If `True`, don't include key:value pairs in
            serialized results if ``value`` is `None`.
        - ``ordered``: If `True`, order serialization output according to the
            order in which fields were declared. Output of `Schema.dump` will be a
            `collections.OrderedDict`.
        - ``index_errors``: If `True`, errors dictionaries will include the index
            of invalid items in a collection.
        """
        pass

    def __init__(self, extra=None, only=(), exclude=(), prefix='', strict=False,
                 many=False, skip_missing=False, context=None):
        # copy declared fields from metaclass
        self.declared_fields = copy.deepcopy(self._declared_fields)
        self._data = None  # the cached, serialized data
        self.many = many
        self.opts = self.OPTIONS_CLASS(self.Meta)
        self.only = only
        self.exclude = exclude
        self.prefix = prefix
        self.strict = strict or self.opts.strict
        self.skip_missing = skip_missing or self.opts.skip_missing
        self.ordered = self.opts.ordered
        #: Dictionary mapping field_names -> :class:`Field` objects
        self.fields = self.dict_class()
        #: Callable marshalling object
        self._marshal = marshalling.Marshaller(
            prefix=self.prefix
        )
        #: Callable unmarshalling object
        self._unmarshal = marshalling.Unmarshaller()
        self.extra = extra
        self.context = context or {}
        self._update_fields(many=many)

    def __repr__(self):
        return '<{ClassName}(many={self.many}, strict={self.strict})>'.format(
            ClassName=self.__class__.__name__, self=self
        )

    def _postprocess(self, data, many, obj):
        if self.extra:
            if many:
                for each in data:
                    each.update(self.extra)
            else:
                data.update(self.extra)
        if self._marshal.errors and callable(self.__error_handler__):
            self.__error_handler__(self._marshal.errors, obj)

        # invoke registered callbacks
        # NOTE: these callbacks will mutate the data
        if self.__data_handlers__:
            for callback in self.__data_handlers__:
                if callable(callback):
                    data = callback(self, data, obj)
        return data

    @property
    def dict_class(self):
        return OrderedDict if self.ordered else dict

    @property
    def set_class(self):
        return OrderedSet if self.ordered else set

    ##### Handler decorators #####

    @classmethod
    def error_handler(cls, func):
        """Decorator that registers an error handler function for the schema.
        The function receives the :class:`Schema` instance, a dictionary of errors,
        and the serialized object (if serializing data) or data dictionary (if
        deserializing data) as arguments.

        Example: ::

            class UserSchema(Schema):
                email = fields.Email()

            @UserSchema.error_handler
            def handle_errors(schema, errors, obj):
                raise ValueError('An error occurred while marshalling {}'.format(obj))

            user = User(email='invalid')
            UserSchema().dump(user)  # => raises ValueError
            UserSchema().load({'email': 'bademail'})  # raises ValueError

        .. versionadded:: 0.7.0

        """
        cls.__error_handler__ = func
        return func

    @classmethod
    def data_handler(cls, func):
        """Decorator that registers a post-processing function.
        The function receives the :class:`Schema` instance, the serialized
        data, and the original object as arguments and should return the
        processed data.

        Example: ::

            class UserSchema(Schema):
                name = fields.String()

            @UserSchema.data_handler
            def add_surname(schema, data, obj):
                data['surname'] = data['name'].split()[1]
                return data

        .. note::

            You can register multiple handler functions for the same schema.

        .. versionadded:: 0.7.0

        """
        cls.__data_handlers__ = cls.__data_handlers__ or []
        cls.__data_handlers__.append(func)
        return func

    @classmethod
    def validator(cls, func):
        """Decorator that registers a schema validation function to be applied during
        deserialization. The function receives the :class:`Schema` instance and the
        input data as arguments and should return `False` if validation fails.

        Example: ::

            class NumberSchema(Schema):
                field_a = fields.Integer()
                field_b = fields.Integer()

            @NumberSchema.validator
            def validate_numbers(schema, input_data):
                return input_data['field_b'] > input_data['field_a']

        A validator may take an optional third argument which will contain the raw input
        data. ::

            @NumberSchema.validator
            def check_unknown_fields(schema, input_data, raw_data):
                for k in raw_data:
                    if k not in schema.fields:
                        raise ValidationError('Unknown field name')

        .. note::

            You can register multiple validators for the same schema.

        .. versionadded:: 1.0
        .. versionchanged:: 2.0
            Validators can receive an optional third argument which is the
            raw input data.

        """
        cls.__validators__ = cls.__validators__ or []
        cls.__validators__.append(func)
        return func

    @classmethod
    def preprocessor(cls, func):
        """Decorator that registers a preprocessing function to be applied during
        deserialization. The function receives the :class:`Schema` instance and the
        input data as arguments and should return the modified dictionary of data.

        Example: ::

            class NumberSchema(Schema):
                field_a = fields.Integer()
                field_b = fields.Integer()

            @NumberSchema.preprocessor
            def add_to_field_a(schema, input_data):
                input_data['field_a'] += 1
                return input_data

        .. note::

            You can register multiple preprocessors for the same schema.

        .. versionadded:: 1.0

        """
        cls.__preprocessors__ = cls.__preprocessors__ or []
        cls.__preprocessors__.append(func)
        return func

    @classmethod
    def accessor(cls, func):
        """Decorator that registers a function for pulling values from an object
        to serialize. The function receives the :class:`Schema` instance, the
        ``key`` of the value to get, the ``obj`` to serialize, and an optional
        ``default`` value.
        """
        cls.__accessor__ = func
        return func

    ##### Serialization/Deserialization API #####

    def dump(self, obj, many=None, update_fields=True, **kwargs):
        """Serialize an object to native Python data types according to this
        Schema's fields.

        :param obj: The object to serialize.
        :param bool many: Whether to serialize `obj` as a collection. If `None`, the value
            for `self.many` is used.
        :param bool update_fields: Whether to update the schema's field classes. Typically
            set to `True`, but may be `False` when serializing a homogenous collection.
            This parameter is used by `fields.Nested` to avoid multiple updates.
        :return: A tuple of the form (``data``, ``errors``)
        :rtype: `MarshalResult`, a `collections.namedtuple`

        .. versionadded:: 1.0.0
        """
        many = self.many if many is None else bool(many)
        if not many and utils.is_collection(obj) and not utils.is_keyed_tuple(obj):
            warnings.warn('Implicit collection handling is deprecated. Set '
                            'many=True to serialize a collection.',
                            category=DeprecationWarning)
        if isinstance(obj, types.GeneratorType):
            obj = list(obj)
        if update_fields:
            self._update_fields(obj, many=many)
        preresult = self._marshal(
            obj,
            self.fields,
            many=many,
            strict=self.strict,
            skip_missing=self.skip_missing,
            accessor=self.__accessor__,
            dict_class=self.dict_class,
            index_errors=self.opts.index_errors,
            **kwargs
        )
        result = self._postprocess(preresult, many, obj=obj)
        errors = self._marshal.errors
        return MarshalResult(result, errors)

    def dumps(self, obj, many=None, update_fields=True, *args, **kwargs):
        """Same as :meth:`dump`, except return a JSON-encoded string.

        :param obj: The object to serialize.
        :param bool many: Whether to serialize `obj` as a collection. If `None`, the value
            for `self.many` is used.
        :param bool update_fields: Whether to update the schema's field classes. Typically
            set to `True`, but may be `False` when serializing a homogenous collection.
            This parameter is used by `fields.Nested` to avoid multiple updates.
        :return: A tuple of the form (``data``, ``errors``)
        :rtype: `MarshalResult`, a `collections.namedtuple`

        .. versionadded:: 1.0.0
        """
        deserialized, errors = self.dump(obj, many=many, update_fields=update_fields)
        ret = self.opts.json_module.dumps(deserialized, *args, **kwargs)
        return MarshalResult(ret, errors)

    def load(self, data, many=None):
        """Deserialize a data structure to an object defined by this Schema's
        fields and :meth:`make_object`.

        :param dict data: The data to deserialize.
        :param bool many: Whether to deserialize `data` as a collection. If `None`, the
            value for `self.many` is used.
        :return: A tuple of the form (``data``, ``errors``)
        :rtype: `UnmarshalResult`, a `collections.namedtuple`

        .. versionadded:: 1.0.0
        """
        result, errors = self._do_load(data, many, postprocess=True)
        return UnmarshalResult(data=result, errors=errors)

    def loads(self, json_data, many=None, *args, **kwargs):
        """Same as :meth:`load`, except it takes a JSON string as input.

        :param str json_data: A JSON string of the data to deserialize.
        :param bool many: Whether to deserialize `obj` as a collection. If `None`, the
            value for `self.many` is used.
        :return: A tuple of the form (``data``, ``errors``)
        :rtype: `UnmarshalResult`, a `collections.namedtuple`

        .. versionadded:: 1.0.0
        """
        data = self.opts.json_module.loads(json_data, *args, **kwargs)
        return self.load(data, many=many)

    def validate(self, data, many=None):
        """Validate `data` against the schema, returning a dictionary of
        validation errors.

        :param dict data: The data to validate.
        :param bool many: Whether to validate `data` as a collection. If `None`, the
            value for `self.many` is used.
        :return: A dictionary of validation errors.
        :rtype: dict

        .. versionadded:: 1.1.0
        """
        _, errors = self._do_load(data, many, postprocess=False)
        return errors

    def make_object(self, data):
        """Override-able method that defines how to create the final deserialization
        output. Defaults to noop (i.e. just return ``data`` as is).

        :param dict data: The deserialized data.

        .. versionadded:: 1.0.0
        """
        return data

    ##### Private Helpers #####

    def _do_load(self, data, many=None, postprocess=True):
        """Deserialize `data`, returning the deserialized result and a dictonary of
        validation errors.

        :param data: The data to deserialize.
        :param bool many: Whether to deserialize `data` as a collection. If `None`, the
            value for `self.many` is used.
        :param bool postprocess: Whether to postprocess the data with `make_object`.
        :return: A tuple of the form (`data`, `errors`)
        """
        many = self.many if many is None else bool(many)
        # Bind self as the first argument of validators and preprocessors
        if self.__validators__:
            validators = [partial(func, self)
                         for func in self.__validators__]
        else:
            validators = []
        if self.__preprocessors__:
            preprocessors = [partial(func, self)
                            for func in self.__preprocessors__]
        else:
            preprocessors = []

        postprocess_funcs = [self.make_object] if postprocess else []
        result = self._unmarshal(
            data,
            self.fields,
            many=many,
            strict=self.strict,
            validators=validators,
            preprocess=preprocessors,
            postprocess=postprocess_funcs,
            dict_class=self.dict_class,
            index_errors=self.opts.index_errors,
        )
        errors = self._unmarshal.errors
        if errors and callable(self.__error_handler__):
            self.__error_handler__(errors, data)
        return result, errors

    def _update_fields(self, obj=None, many=False):
        """Update fields based on the passed in object."""
        # if only __init__ param is specified, only return those fields
        if self.only:
            ret = self.__filter_fields(self.only, obj, many=many)
            self.__set_field_attrs(ret)
            self.fields = ret
            return self.fields

        if self.opts.fields:
            # Return only fields specified in fields option
            field_names = self.set_class(self.opts.fields)
        elif self.opts.additional:
            # Return declared fields + additional fields
            field_names = (self.set_class(self.declared_fields.keys()) |
                            self.set_class(self.opts.additional))
        else:
            field_names = self.set_class(self.declared_fields.keys())

        # If "exclude" option or param is specified, remove those fields
        excludes = set(self.opts.exclude) | set(self.exclude)
        if excludes:
            field_names = field_names - excludes
        ret = self.__filter_fields(field_names, obj, many=many)
        # Set parents
        self.__set_field_attrs(ret)
        self.fields = ret
        return self.fields

    def __set_field_attrs(self, fields_dict):
        """Set the parents of all field objects in fields_dict to self, and
        set the dateformat specified in ``class Meta``, if necessary.
        """
        for field_name, field_obj in iteritems(fields_dict):
            if not field_obj.parent:
                field_obj.parent = self
            if not field_obj.name:
                field_obj.name = field_name
            if isinstance(field_obj, fields.DateTime):
                if field_obj.dateformat is None:
                    field_obj.dateformat = self.opts.dateformat
        return fields_dict

    def __filter_fields(self, field_names, obj, many=False):
        """Return only those field_name:field_obj pairs specified by
        ``field_names``.

        :param set field_names: Field names to include in the final
            return dictionary.
        :returns: An dict of field_name:field_obj pairs.
        """
        # Convert obj to a dict
        obj_marshallable = utils.to_marshallable_type(obj,
            field_names=field_names)
        if obj_marshallable and many:
            try:  # Homogeneous collection
                obj_prototype = obj_marshallable[0]
            except IndexError:  # Nothing to serialize
                return self.declared_fields
            obj_dict = utils.to_marshallable_type(obj_prototype,
                field_names=field_names)
        else:
            obj_dict = obj_marshallable
        ret = self.dict_class()
        for key in field_names:
            if key in self.declared_fields:
                ret[key] = self.declared_fields[key]
            else:
                if obj_dict:
                    try:
                        attribute_type = type(obj_dict[key])
                    except KeyError:
                        raise AttributeError(
                            '"{0}" is not a valid field for {1}.'.format(key, obj))
                    field_obj = self.TYPE_MAPPING.get(attribute_type, fields.Field)()
                else:  # Object is None
                    field_obj = fields.Field()
                # map key -> field (default to Raw)
                ret[key] = field_obj
        return ret


class Schema(with_metaclass(SchemaMeta, BaseSchema)):
    __doc__ = BaseSchema.__doc__<|MERGE_RESOLUTION|>--- conflicted
+++ resolved
@@ -77,12 +77,6 @@
     def __new__(mcs, name, bases, attrs):
         meta = attrs.get('Meta')
         ordered = getattr(meta, 'ordered', False)
-<<<<<<< HEAD
-
-        include = list(getattr(meta, 'include', {}).items())
-        fields = _get_fields(attrs, base.FieldABC, pop=True, ordered=ordered) + include
-
-=======
         if not ordered:
             # Inherit 'ordered' option
             # Warning: We loop through bases in reverse order rather than
@@ -93,8 +87,8 @@
                 if hasattr(base, 'Meta') and getattr(base.Meta, 'ordered', False)),
                 False
             )
-        fields = _get_fields(attrs, base.FieldABC, pop=True, ordered=ordered)
->>>>>>> 3a9f98dd
+        include = list(getattr(meta, 'include', {}).items())
+        fields = _get_fields(attrs, base.FieldABC, pop=True, ordered=ordered) + include
         klass = super(SchemaMeta, mcs).__new__(mcs, name, bases, attrs)
         fields = _get_fields_by_mro(klass, base.FieldABC) + fields
         dict_cls = OrderedDict if ordered else dict
