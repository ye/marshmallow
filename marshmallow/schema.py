# -*- coding: utf-8 -*-
"""The :class:`Schema` class, including its metaclass and options (class Meta)."""
from __future__ import absolute_import, unicode_literals

from collections import defaultdict, Mapping
import copy
import datetime as dt
import decimal
import inspect
import json
import uuid
import warnings
from collections import namedtuple, OrderedDict
import functools

from marshmallow import base, fields, utils, class_registry, marshalling
from marshmallow.compat import with_metaclass, iteritems, text_type, binary_type
from marshmallow.exceptions import ValidationError
from marshmallow.orderedset import OrderedSet
from marshmallow.decorators import (PRE_DUMP, POST_DUMP, PRE_LOAD, POST_LOAD,
                                    VALIDATES, VALIDATES_SCHEMA)
from marshmallow.utils import missing


#: Return type of :meth:`Schema.dump` including serialized data and errors
MarshalResult = namedtuple('MarshalResult', ['data', 'errors'])
#: Return type of :meth:`Schema.load`, including deserialized data and errors
UnmarshalResult = namedtuple('UnmarshalResult', ['data', 'errors'])

def _get_fields(attrs, field_class, pop=False, ordered=False):
    """Get fields from a class. If ordered=True, fields will sorted by creation index.

    :param attrs: Mapping of class attributes
    :param type field_class: Base field class
    :param bool pop: Remove matching fields
    """
    getter = getattr(attrs, 'pop' if pop else 'get')
    fields = [
        (field_name, getter(field_name))
        for field_name, field_value in list(iteritems(attrs))
        if utils.is_instance_or_subclass(field_value, field_class)
    ]
    if ordered:
        return sorted(
            fields,
            key=lambda pair: pair[1]._creation_index,
        )
    else:
        return fields

# This function allows Schemas to inherit from non-Schema classes and ensures
#   inheritance according to the MRO
def _get_fields_by_mro(klass, field_class, ordered=False):
    """Collect fields from a class, following its method resolution order. The
    class itself is excluded from the search; only its parents are checked. Get
    fields from ``_declared_fields`` if available, else use ``__dict__``.

    :param type klass: Class whose fields to retrieve
    :param type field_class: Base field class
    """
    mro = inspect.getmro(klass)
    # Loop over mro in reverse to maintain correct order of fields
    return sum(
        (
            _get_fields(
                getattr(base, '_declared_fields', base.__dict__),
                field_class,
                ordered=ordered
            )
            for base in mro[:0:-1]
        ),
        [],
    )


class SchemaMeta(type):
    """Metaclass for the Schema class. Binds the declared fields to
    a ``_declared_fields`` attribute, which is a dictionary mapping attribute
    names to field objects. Also sets the ``opts`` class attribute, which is
    the Schema class's ``class Meta`` options.
    """

    def __new__(mcs, name, bases, attrs):
        meta = attrs.get('Meta')
        ordered = getattr(meta, 'ordered', False)
        if not ordered:
            # Inherit 'ordered' option
            # Warning: We loop through bases instead of MRO because we don't
            # yet have access to the class object
            # (i.e. can't call super before we have fields)
            for base_ in bases:
                if hasattr(base_, 'Meta') and hasattr(base_.Meta, 'ordered'):
                    ordered = base_.Meta.ordered
                    break
            else:
                ordered = False
        cls_fields = _get_fields(attrs, base.FieldABC, pop=True, ordered=ordered)
        klass = super(SchemaMeta, mcs).__new__(mcs, name, bases, attrs)
        inherited_fields = _get_fields_by_mro(klass, base.FieldABC)

        # Use getattr rather than attrs['Meta'] so that we get inheritance for free
        meta = getattr(klass, 'Meta')
        # Set klass.opts in __new__ rather than __init__ so that it is accessible in
        # get_declared_fields
        klass.opts = klass.OPTIONS_CLASS(meta)
        # Add fields specifid in the `include` class Meta option
        cls_fields += list(klass.opts.include.items())

        dict_cls = OrderedDict if ordered else dict
        # Assign _declared_fields on class
        klass._declared_fields = mcs.get_declared_fields(
            klass=klass,
            cls_fields=cls_fields,
            inherited_fields=inherited_fields,
            dict_cls=dict_cls
        )
        return klass

    @classmethod
    def get_declared_fields(mcs, klass, cls_fields, inherited_fields, dict_cls):
        """Returns a dictionary of field_name => `Field` pairs declard on the class.
        This is exposed mainly so that plugins can add additional fields, e.g. fields
        computed from class Meta options.

        :param type klass: The class object.
        :param dict cls_fields: The fields declared on the class, including those added
            by the ``include`` class Meta option.
        :param dict inherited_fileds: Inherited fields.
        :param type dict_class: Either `dict` or `OrderedDict`, depending on the whether
            the user specified `ordered=True`.
        """
        return dict_cls(inherited_fields + cls_fields)

    # NOTE: self is the class object
    def __init__(self, name, bases, attrs):
        super(SchemaMeta, self).__init__(name, bases, attrs)
        if name:
            class_registry.register(name, self)
        self._resolve_processors()

    def _resolve_processors(self):
        """Add in the decorated processors

        By doing this after constructing the class, we let standard inheritance
        do all the hard work.
        """
        mro = inspect.getmro(self)
        self._has_processors = False
        self.__processors__ = defaultdict(list)
        for attr_name in dir(self):
            # Need to look up the actual descriptor, not whatever might be
            # bound to the class. This needs to come from the __dict__ of the
            # declaring class.
            for parent in mro:
                try:
                    attr = parent.__dict__[attr_name]
                except KeyError:
                    continue
                else:
                    break
            else:
                # In case we didn't find the attribute and didn't break above.
                # We should never hit this - it's just here for completeness
                # to exclude the possibility of attr being undefined.
                continue

            try:
                processor_tags = attr.__marshmallow_tags__
            except AttributeError:
                continue

            self._has_processors = bool(processor_tags)
            for tag in processor_tags:
                # Use name here so we can get the bound method later, in case
                # the processor was a descriptor or something.
                self.__processors__[tag].append(attr_name)


class SchemaOpts(object):
    """class Meta options for the :class:`Schema`. Defines defaults."""

    def __init__(self, meta):
        self.fields = getattr(meta, 'fields', ())
        if not isinstance(self.fields, (list, tuple)):
            raise ValueError("`fields` option must be a list or tuple.")
        self.additional = getattr(meta, 'additional', ())
        if not isinstance(self.additional, (list, tuple)):
            raise ValueError("`additional` option must be a list or tuple.")
        if self.fields and self.additional:
            raise ValueError("Cannot set both `fields` and `additional` options"
                            " for the same Schema.")
        self.exclude = getattr(meta, 'exclude', ())
        if not isinstance(self.exclude, (list, tuple)):
            raise ValueError("`exclude` must be a list or tuple.")
        self.strict = getattr(meta, 'strict', False)
        self.dateformat = getattr(meta, 'dateformat', None)
        self.json_module = getattr(meta, 'json_module', json)
        if hasattr(meta, 'skip_missing'):
            warnings.warn(
                'The skip_missing option is no longer necessary. Missing inputs passed to '
                'Schema.dump will be excluded from the serialized output by default.',
                UserWarning
            )
        self.ordered = getattr(meta, 'ordered', False)
        self.index_errors = getattr(meta, 'index_errors', True)
        self.include = getattr(meta, 'include', {})
        self.load_only = getattr(meta, 'load_only', ())
        self.dump_only = getattr(meta, 'dump_only', ())


class BaseSchema(base.SchemaABC):
    """Base schema class with which to define custom schemas.

    Example usage:

    .. code-block:: python

        import datetime as dt
        from marshmallow import Schema, fields

        class Album(object):
            def __init__(self, title, release_date):
                self.title = title
                self.release_date = release_date

        class AlbumSchema(Schema):
            title = fields.Str()
            release_date = fields.Date()

        # Or, equivalently
        class AlbumSchema2(Schema):
            class Meta:
                fields = ("title", "release_date")

        album = Album("Beggars Banquet", dt.date(1968, 12, 6))
        schema = AlbumSchema()
        data, errors = schema.dump(album)
        data  # {'release_date': '1968-12-06', 'title': 'Beggars Banquet'}

    :param tuple only: A list or tuple of fields to serialize. If `None`, all
        fields will be serialized. Nested fields can be represented with dot delimiters.
    :param tuple exclude: A list or tuple of fields to exclude from the
        serialized result. Nested fields can be represented with dot delimiters.
    :param str prefix: Optional prefix that will be prepended to all the
        serialized field names.
    :param bool strict: If `True`, raise errors if invalid data are passed in
        instead of failing silently and storing the errors.
    :param bool many: Should be set to `True` if ``obj`` is a collection
        so that the object will be serialized to a list.
    :param dict context: Optional context passed to :class:`fields.Method` and
        :class:`fields.Function` fields.
    :param tuple load_only: A list or tuple of fields to skip during serialization
    :param tuple dump_only: A list or tuple of fields to skip during
        deserialization, read-only fields
    :param bool|tuple partial: Whether to ignore missing fields. If its value
        is an iterable, only missing fields listed in that iterable will be
        ignored.

    .. versionchanged:: 2.0.0
        `__validators__`, `__preprocessors__`, and `__data_handlers__` are removed in favor of
        `marshmallow.decorators.validates_schema`,
        `marshmallow.decorators.pre_load` and `marshmallow.decorators.post_dump`.
        `__accessor__` and `__error_handler__` are deprecated. Implement the
        `handle_error` and `get_attribute` methods instead.
        """
    TYPE_MAPPING = {
        text_type: fields.String,
        binary_type: fields.String,
        dt.datetime: fields.DateTime,
        float: fields.Float,
        bool: fields.Boolean,
        tuple: fields.Raw,
        list: fields.Raw,
        set: fields.Raw,
        int: fields.Integer,
        uuid.UUID: fields.UUID,
        dt.time: fields.Time,
        dt.date: fields.Date,
        dt.timedelta: fields.TimeDelta,
        decimal.Decimal: fields.Decimal,
    }

    OPTIONS_CLASS = SchemaOpts

    class Meta(object):
        """Options object for a Schema.

        Example usage: ::

            class Meta:
                fields = ("id", "email", "date_created")
                exclude = ("password", "secret_attribute")

        Available options:

        - ``fields``: Tuple or list of fields to include in the serialized result.
        - ``additional``: Tuple or list of fields to include *in addition* to the
            explicitly declared fields. ``additional`` and ``fields`` are
            mutually-exclusive options.
        - ``include``: Dictionary of additional fields to include in the schema. It is
            usually better to define fields as class variables, but you may need to
            use this option, e.g., if your fields are Python keywords. May be an
            `OrderedDict`.
        - ``exclude``: Tuple or list of fields to exclude in the serialized result.
            Nested fields can be represented with dot delimiters.
        - ``dateformat``: Date format for all DateTime fields that do not have their
            date format explicitly specified.
        - ``strict``: If `True`, raise errors during marshalling rather than
            storing them.
        - ``json_module``: JSON module to use for `loads` and `dumps`.
            Defaults to the ``json`` module in the stdlib.
        - ``ordered``: If `True`, order serialization output according to the
            order in which fields were declared. Output of `Schema.dump` will be a
            `collections.OrderedDict`.
        - ``index_errors``: If `True`, errors dictionaries will include the index
            of invalid items in a collection.
        - ``load_only``: Tuple or list of fields to exclude from serialized results.
        - ``dump_only``: Tuple or list of fields to exclude from deserialization
        """
        pass

<<<<<<< HEAD
    def __init__(self, only=(), exclude=(), prefix='', strict=False,
=======
    def __init__(self, extra=None, only=(), exclude=(), prefix='', strict=None,
>>>>>>> 4457426e
                 many=False, context=None, load_only=(), dump_only=(),
                 partial=False):
        # copy declared fields from metaclass
        self.declared_fields = copy.deepcopy(self._declared_fields)
        self.many = many
        self.only = only
        self.exclude = exclude
        self.prefix = prefix
        self.strict = strict if strict is not None else self.opts.strict
        self.ordered = self.opts.ordered
        self.load_only = set(load_only) or set(self.opts.load_only)
        self.dump_only = set(dump_only) or set(self.opts.dump_only)
        self.partial = partial
        #: Dictionary mapping field_names -> :class:`Field` objects
        self.fields = self.dict_class()
        #: Callable marshalling object
        self._marshal = marshalling.Marshaller(
            prefix=self.prefix
        )
        #: Callable unmarshalling object
        self._unmarshal = marshalling.Unmarshaller()
        self.context = context or {}
        self._normalize_nested_options()
        self._types_seen = set()
        self._update_fields(many=many)

    def __repr__(self):
        return '<{ClassName}(many={self.many}, strict={self.strict})>'.format(
            ClassName=self.__class__.__name__, self=self
        )

    def _postprocess(self, data, many, obj):
<<<<<<< HEAD
        if self._marshal.errors:
            # User-defined error handler
            self.handle_error(self._marshal.errors, obj)

=======
        if self.extra:
            if many:
                for each in data:
                    each.update(self.extra)
            else:
                data.update(self.extra)
>>>>>>> 4457426e
        return data

    @property
    def dict_class(self):
        return OrderedDict if self.ordered else dict

    @property
    def set_class(self):
        return OrderedSet if self.ordered else set

    ##### Override-able methods #####

    def handle_error(self, error, data):
        """Custom error handler function for the schema.

        :param ValidationError error: The `ValidationError` raised during (de)serialization.
        :param data: The original input data.

        .. versionadded:: 2.0.0
        """
        pass

    def get_attribute(self, obj, attr, default):
        """Defines how to pull values from an object to serialize.

        .. versionadded:: 2.0.0
        """
        return utils.get_value(obj, attr, default)

    ##### Serialization/Deserialization API #####

    def dump(self, obj, many=None, update_fields=True, **kwargs):
        """Serialize an object to native Python data types according to this
        Schema's fields.

        :param obj: The object to serialize.
        :param bool many: Whether to serialize `obj` as a collection. If `None`, the value
            for `self.many` is used.
        :param bool update_fields: Whether to update the schema's field classes. Typically
            set to `True`, but may be `False` when serializing a homogenous collection.
            This parameter is used by `fields.Nested` to avoid multiple updates.
        :return: A tuple of the form (``data``, ``errors``)
        :rtype: `MarshalResult`, a `collections.namedtuple`

        .. versionadded:: 1.0.0
        """
        errors = {}
        many = self.many if many is None else bool(many)
        if many and utils.is_iterable_but_not_string(obj):
            obj = list(obj)

        if self._has_processors:
            try:
                processed_obj = self._invoke_dump_processors(
                    PRE_DUMP,
                    obj,
                    many,
                    original_data=obj)
            except ValidationError as error:
                errors = error.normalized_messages()
                result = None
        else:
            processed_obj = obj

        if not errors:
            if update_fields:
                obj_type = type(processed_obj)
                if obj_type not in self._types_seen:
                    self._update_fields(processed_obj, many=many)
                    if not isinstance(processed_obj, Mapping):
                        self._types_seen.add(obj_type)

<<<<<<< HEAD
        try:
            preresult = self._marshal(
                processed_obj,
                self.fields,
                many=many,
                accessor=self.get_attribute,
                dict_class=self.dict_class,
                index_errors=self.opts.index_errors,
                **kwargs
=======
            try:
                preresult = self._marshal(
                    processed_obj,
                    self.fields,
                    many=many,
                    # TODO: Remove self.__accessor__ in a later release
                    accessor=self.get_attribute or self.__accessor__,
                    dict_class=self.dict_class,
                    index_errors=self.opts.index_errors,
                    **kwargs
                )
            except ValidationError as error:
                errors = self._marshal.errors
                preresult = error.data

            result = self._postprocess(preresult, many, obj=obj)

        if not errors and self._has_processors:
            try:
                result = self._invoke_dump_processors(
                    POST_DUMP,
                    result,
                    many,
                    original_data=obj)
            except ValidationError as error:
                errors = error.normalized_messages()
        if errors:
            # TODO: Remove self.__error_handler__ in a later release
            if self.__error_handler__ and callable(self.__error_handler__):
                self.__error_handler__(errors, obj)
            exc = ValidationError(
                errors,
                field_names=self._marshal.error_field_names,
                fields=self._marshal.error_fields,
                data=obj,
                **self._marshal.error_kwargs
>>>>>>> 4457426e
            )
            self.handle_error(exc, obj)
            if self.strict:
                raise exc

        return MarshalResult(result, errors)

    def dumps(self, obj, many=None, update_fields=True, *args, **kwargs):
        """Same as :meth:`dump`, except return a JSON-encoded string.

        :param obj: The object to serialize.
        :param bool many: Whether to serialize `obj` as a collection. If `None`, the value
            for `self.many` is used.
        :param bool update_fields: Whether to update the schema's field classes. Typically
            set to `True`, but may be `False` when serializing a homogenous collection.
            This parameter is used by `fields.Nested` to avoid multiple updates.
        :return: A tuple of the form (``data``, ``errors``)
        :rtype: `MarshalResult`, a `collections.namedtuple`

        .. versionadded:: 1.0.0
        """
        deserialized, errors = self.dump(obj, many=many, update_fields=update_fields)
        ret = self.opts.json_module.dumps(deserialized, *args, **kwargs)
        return MarshalResult(ret, errors)

    def load(self, data, many=None, partial=None):
        """Deserialize a data structure to an object defined by this Schema's
        fields and :meth:`make_object`.

        :param dict data: The data to deserialize.
        :param bool many: Whether to deserialize `data` as a collection. If `None`, the
            value for `self.many` is used.
        :param bool|tuple partial: Whether to ignore missing fields. If `None`,
            the value for `self.partial` is used. If its value is an iterable,
            only missing fields listed in that iterable will be ignored.
        :return: A tuple of the form (``data``, ``errors``)
        :rtype: `UnmarshalResult`, a `collections.namedtuple`

        .. versionadded:: 1.0.0
        """
        result, errors = self._do_load(data, many, partial=partial, postprocess=True)
        return UnmarshalResult(data=result, errors=errors)

    def loads(self, json_data, many=None, *args, **kwargs):
        """Same as :meth:`load`, except it takes a JSON string as input.

        :param str json_data: A JSON string of the data to deserialize.
        :param bool many: Whether to deserialize `obj` as a collection. If `None`, the
            value for `self.many` is used.
        :param bool|tuple partial: Whether to ignore missing fields. If `None`,
            the value for `self.partial` is used. If its value is an iterable,
            only missing fields listed in that iterable will be ignored.
        :return: A tuple of the form (``data``, ``errors``)
        :rtype: `UnmarshalResult`, a `collections.namedtuple`

        .. versionadded:: 1.0.0
        """
        # TODO: This avoids breaking backward compatibility if people were
        # passing in positional args after `many` for use by `json.loads`, but
        # ideally we shouldn't have to do this.
        partial = kwargs.pop('partial', None)

        data = self.opts.json_module.loads(json_data, *args, **kwargs)
        return self.load(data, many=many, partial=partial)

    def validate(self, data, many=None, partial=None):
        """Validate `data` against the schema, returning a dictionary of
        validation errors.

        :param dict data: The data to validate.
        :param bool many: Whether to validate `data` as a collection. If `None`, the
            value for `self.many` is used.
        :param bool|tuple partial: Whether to ignore missing fields. If `None`,
            the value for `self.partial` is used. If its value is an iterable,
            only missing fields listed in that iterable will be ignored.
        :return: A dictionary of validation errors.
        :rtype: dict

        .. versionadded:: 1.1.0
        """
        _, errors = self._do_load(data, many, partial=partial, postprocess=False)
        return errors

    ##### Private Helpers #####

    def _do_load(self, data, many=None, partial=None, postprocess=True):
        """Deserialize `data`, returning the deserialized result and a dictonary of
        validation errors.

        :param data: The data to deserialize.
        :param bool many: Whether to deserialize `data` as a collection. If `None`, the
            value for `self.many` is used.
        :param bool|tuple partial: Whether to validate required fields. If its value is an iterable,
            only fields listed in that iterable will be ignored will be allowed missing.
            If `True`, all fields will be allowed missing.
            If `None`, the value for `self.partial` is used.
        :param bool postprocess: Whether to run post_load methods..
        :return: A tuple of the form (`data`, `errors`)
        """
        errors = {}
        many = self.many if many is None else bool(many)
        if partial is None:
            partial = self.partial
        try:
            processed_data = self._invoke_load_processors(
                PRE_LOAD,
                data,
                many,
                original_data=data)
        except ValidationError as err:
            errors = err.normalized_messages()
            result = None
        if not errors:
            try:
                result = self._unmarshal(
                    processed_data,
                    self.fields,
                    many=many,
                    partial=partial,
                    dict_class=self.dict_class,
                    index_errors=self.opts.index_errors,
                )
            except ValidationError as error:
                result = error.data
            self._invoke_field_validators(data=result, many=many)
            errors = self._unmarshal.errors
            field_errors = bool(errors)
            # Run schema-level migration
            try:
                self._invoke_validators(pass_many=True, data=result, original_data=data, many=many,
                                        field_errors=field_errors)
            except ValidationError as err:
                errors.update(err.messages)
            try:
                self._invoke_validators(pass_many=False, data=result, original_data=data, many=many,
                                        field_errors=field_errors)
            except ValidationError as err:
                errors.update(err.messages)
        # Run post processors
        if not errors and postprocess:
            try:
                result = self._invoke_load_processors(
                    POST_LOAD,
                    result,
                    many,
                    original_data=data)
            except ValidationError as err:
                errors = err.normalized_messages()
        if errors:
            exc = ValidationError(
                errors,
                field_names=self._unmarshal.error_field_names,
                fields=self._unmarshal.error_fields,
                data=data,
                **self._unmarshal.error_kwargs
            )
            self.handle_error(exc, data)
            if self.strict:
                raise exc

        return result, errors

    def _normalize_nested_options(self):
        """Apply then flatten nested schema options"""
        if self.only:
            # Apply the only option to nested fields.
            self.__apply_nested_option('only', self.only)
            # Remove the child field names from the only option.
            self.only = self.set_class(
                [field.split('.', 1)[0] for field in self.only])
        excludes = set(self.opts.exclude) | set(self.exclude)
        if excludes:
            # Apply the exclude option to nested fields.
            self.__apply_nested_option('exclude', excludes)
        if self.exclude:
            # Remove the parent field names from the exclude option.
            self.exclude = self.set_class(
                [field for field in self.exclude if '.' not in field])
        if self.opts.exclude:
            # Remove the parent field names from the meta exclude option.
            self.opts.exclude = self.set_class(
                [field for field in self.opts.exclude if '.' not in field])

    def __apply_nested_option(self, option_name, field_names):
        """Apply nested options to nested fields"""
        # Split nested field names on the first dot.
        nested_fields = [name.split('.', 1) for name in field_names if '.' in name]
        # Partition the nested field names by parent field.
        nested_options = defaultdict(list)
        for parent, nested_names in nested_fields:
            nested_options[parent].append(nested_names)
        # Apply the nested field options.
        for key, options in iter(nested_options.items()):
            setattr(self.declared_fields[key], option_name, self.set_class(options))

    def _update_fields(self, obj=None, many=False):
        """Update fields based on the passed in object."""
        if self.only:
            # Return only fields specified in only option
            if self.opts.fields:
                field_names = self.set_class(self.opts.fields) & self.set_class(self.only)
            else:
                field_names = self.set_class(self.only)
        elif self.opts.fields:
            # Return fields specified in fields option
            field_names = self.set_class(self.opts.fields)
        elif self.opts.additional:
            # Return declared fields + additional fields
            field_names = (self.set_class(self.declared_fields.keys()) |
                            self.set_class(self.opts.additional))
        else:
            field_names = self.set_class(self.declared_fields.keys())

        # If "exclude" option or param is specified, remove those fields
        excludes = set(self.opts.exclude) | set(self.exclude)
        if excludes:
            field_names = field_names - excludes
        ret = self.__filter_fields(field_names, obj, many=many)
        # Set parents
        self.__set_field_attrs(ret)
        self.fields = ret
        return self.fields

    def on_bind_field(self, field_name, field_obj):
        """Hook to modify a field when it is bound to the `Schema`. No-op by default."""
        return None

    def __set_field_attrs(self, fields_dict):
        """Bind fields to the schema, setting any necessary attributes
        on the fields (e.g. parent and name).

        Also set field load_only and dump_only values if field_name was
        specified in ``class Meta``.
        """
        for field_name, field_obj in iteritems(fields_dict):
            try:
                if field_name in self.load_only:
                    field_obj.load_only = True
                if field_name in self.dump_only:
                    field_obj.dump_only = True
                field_obj._add_to_schema(field_name, self)
                self.on_bind_field(field_name, field_obj)
            except TypeError:
                # field declared as a class, not an instance
                if (isinstance(field_obj, type) and
                        issubclass(field_obj, base.FieldABC)):
                    msg = ('Field for "{0}" must be declared as a '
                           'Field instance, not a class. '
                           'Did you mean "fields.{1}()"?'
                           .format(field_name, field_obj.__name__))
                    raise TypeError(msg)
        return fields_dict

    def __filter_fields(self, field_names, obj, many=False):
        """Return only those field_name:field_obj pairs specified by
        ``field_names``.

        :param set field_names: Field names to include in the final
            return dictionary.
        :returns: An dict of field_name:field_obj pairs.
        """
        if obj and many:
            try:  # Homogeneous collection
                # Prefer getitem over iter to prevent breaking serialization
                # of objects for which iter will modify position in the collection
                # e.g. Pymongo cursors
                if hasattr(obj, '__getitem__') and callable(getattr(obj, '__getitem__')):
                    obj_prototype = obj[0]
                else:
                    obj_prototype = next(iter(obj))
            except (StopIteration, IndexError):  # Nothing to serialize
                return self.declared_fields
            obj = obj_prototype
        ret = self.dict_class()
        for key in field_names:
            if key in self.declared_fields:
                ret[key] = self.declared_fields[key]
            else:  # Implicit field creation (class Meta 'fields' or 'additional')
                if obj:
                    attribute_type = None
                    try:
                        if isinstance(obj, Mapping):
                            attribute_type = type(obj[key])
                        else:
                            attribute_type = type(getattr(obj, key))
                    except (AttributeError, KeyError) as err:
                        err_type = type(err)
                        raise err_type(
                            '"{0}" is not a valid field for {1}.'.format(key, obj))
                    field_obj = self.TYPE_MAPPING.get(attribute_type, fields.Field)()
                else:  # Object is None
                    field_obj = fields.Field()
                # map key -> field (default to Raw)
                ret[key] = field_obj
        return ret

    def _invoke_dump_processors(self, tag_name, data, many, original_data=None):
        # The pass_many post-dump processors may do things like add an envelope, so
        # invoke those after invoking the non-pass_many processors which will expect
        # to get a list of items.
        data = self._invoke_processors(tag_name, pass_many=False,
            data=data, many=many, original_data=original_data)
        data = self._invoke_processors(tag_name, pass_many=True,
            data=data, many=many, original_data=original_data)
        return data

    def _invoke_load_processors(self, tag_name, data, many, original_data=None):
        # This has to invert the order of the dump processors, so run the pass_many
        # processors first.
        data = self._invoke_processors(tag_name, pass_many=True,
            data=data, many=many, original_data=original_data)
        data = self._invoke_processors(tag_name, pass_many=False,
            data=data, many=many, original_data=original_data)
        return data

    def _invoke_field_validators(self, data, many):
        for attr_name in self.__processors__[(VALIDATES, False)]:
            validator = getattr(self, attr_name)
            validator_kwargs = validator.__marshmallow_kwargs__[(VALIDATES, False)]
            field_name = validator_kwargs['field_name']

            try:
                field_obj = self.fields[field_name]
            except KeyError:
                if field_name in self.declared_fields:
                    continue
                raise ValueError('"{0}" field does not exist.'.format(field_name))

            if many:
                for idx, item in enumerate(data):
                    try:
                        value = item[field_obj.attribute or field_name]
                    except KeyError:
                        pass
                    else:
                        validated_value = self._unmarshal.call_and_store(
                            getter_func=validator,
                            data=value,
                            field_name=field_name,
                            field_obj=field_obj,
                            index=(idx if self.opts.index_errors else None)
                        )
                        if validated_value is missing:
                            data[idx].pop(field_name, None)
            else:
                try:
                    value = data[field_obj.attribute or field_name]
                except KeyError:
                    pass
                else:
                    validated_value = self._unmarshal.call_and_store(
                        getter_func=validator,
                        data=value,
                        field_name=field_name,
                        field_obj=field_obj
                    )
                    if validated_value is missing:
                        data.pop(field_name, None)

    def _invoke_validators(self, pass_many, data, original_data, many, field_errors=False):
        errors = {}
        for attr_name in self.__processors__[(VALIDATES_SCHEMA, pass_many)]:
            validator = getattr(self, attr_name)
            validator_kwargs = validator.__marshmallow_kwargs__[(VALIDATES_SCHEMA, pass_many)]
            pass_original = validator_kwargs.get('pass_original', False)

            skip_on_field_errors = validator_kwargs['skip_on_field_errors']
            if skip_on_field_errors and field_errors:
                continue

            if pass_many:
                validator = functools.partial(validator, many=many)
            if many and not pass_many:
                for idx, item in enumerate(data):
                    try:
                        self._unmarshal.run_validator(validator,
                                                  item, original_data, self.fields, many=many,
                                                  index=idx, pass_original=pass_original)
                    except ValidationError as err:
                        errors.update(err.messages)
            else:
                try:
                    self._unmarshal.run_validator(validator,
                                              data, original_data, self.fields, many=many,
                                              pass_original=pass_original)
                except ValidationError as err:
                    errors.update(err.messages)
        if errors:
            raise ValidationError(errors)
        return None

    def _invoke_processors(self, tag_name, pass_many, data, many, original_data=None):
        for attr_name in self.__processors__[(tag_name, pass_many)]:
            # This will be a bound method.
            processor = getattr(self, attr_name)

            processor_kwargs = processor.__marshmallow_kwargs__[(tag_name, pass_many)]
            pass_original = processor_kwargs.get('pass_original', False)

            if pass_many:
                if pass_original:
                    data = utils.if_none(processor(data, many, original_data), data)
                else:
                    data = utils.if_none(processor(data, many), data)
            elif many:
                if pass_original:
                    data = [utils.if_none(processor(item, original_data), item)
                            for item in data]
                else:
                    data = [utils.if_none(processor(item), item) for item in data]
            else:
                if pass_original:
                    data = utils.if_none(processor(data, original_data), data)
                else:
                    data = utils.if_none(processor(data), data)
        return data


class Schema(with_metaclass(SchemaMeta, BaseSchema)):
    __doc__ = BaseSchema.__doc__<|MERGE_RESOLUTION|>--- conflicted
+++ resolved
@@ -319,11 +319,7 @@
         """
         pass
 
-<<<<<<< HEAD
-    def __init__(self, only=(), exclude=(), prefix='', strict=False,
-=======
-    def __init__(self, extra=None, only=(), exclude=(), prefix='', strict=None,
->>>>>>> 4457426e
+    def __init__(self, only=(), exclude=(), prefix='', strict=None,
                  many=False, context=None, load_only=(), dump_only=(),
                  partial=False):
         # copy declared fields from metaclass
@@ -356,19 +352,9 @@
         )
 
     def _postprocess(self, data, many, obj):
-<<<<<<< HEAD
         if self._marshal.errors:
             # User-defined error handler
             self.handle_error(self._marshal.errors, obj)
-
-=======
-        if self.extra:
-            if many:
-                for each in data:
-                    each.update(self.extra)
-            else:
-                data.update(self.extra)
->>>>>>> 4457426e
         return data
 
     @property
@@ -441,24 +427,12 @@
                     if not isinstance(processed_obj, Mapping):
                         self._types_seen.add(obj_type)
 
-<<<<<<< HEAD
-        try:
-            preresult = self._marshal(
-                processed_obj,
-                self.fields,
-                many=many,
-                accessor=self.get_attribute,
-                dict_class=self.dict_class,
-                index_errors=self.opts.index_errors,
-                **kwargs
-=======
             try:
                 preresult = self._marshal(
                     processed_obj,
                     self.fields,
                     many=many,
-                    # TODO: Remove self.__accessor__ in a later release
-                    accessor=self.get_attribute or self.__accessor__,
+                    accessor=self.get_attribute,
                     dict_class=self.dict_class,
                     index_errors=self.opts.index_errors,
                     **kwargs
@@ -479,16 +453,12 @@
             except ValidationError as error:
                 errors = error.normalized_messages()
         if errors:
-            # TODO: Remove self.__error_handler__ in a later release
-            if self.__error_handler__ and callable(self.__error_handler__):
-                self.__error_handler__(errors, obj)
             exc = ValidationError(
                 errors,
                 field_names=self._marshal.error_field_names,
                 fields=self._marshal.error_fields,
                 data=obj,
                 **self._marshal.error_kwargs
->>>>>>> 4457426e
             )
             self.handle_error(exc, obj)
             if self.strict:
