--- conflicted
+++ resolved
@@ -3,27 +3,19 @@
 
 from __future__ import absolute_import, unicode_literals
 
+import collections
 import copy
 import datetime as dt
 import numbers
 import uuid
 import decimal
-<<<<<<< HEAD
 import math
 
 from marshmallow import validate, utils, class_registry
 from marshmallow.base import FieldABC, SchemaABC
 from marshmallow.utils import is_collection, missing as missing_
-from marshmallow.compat import basestring, text_type
+from marshmallow.compat import basestring, text_type, Mapping
 from marshmallow.exceptions import ValidationError, StringNotCollectionError
-=======
-
-from marshmallow import validate, utils, class_registry
-from marshmallow.base import FieldABC, SchemaABC
-from marshmallow.utils import missing as missing_
-from marshmallow.compat import text_type, basestring, Mapping
-from marshmallow.exceptions import ValidationError
->>>>>>> 45ef0512
 from marshmallow.validate import Validator
 
 __all__ = [
@@ -128,10 +120,6 @@
     #: :exc:`marshmallow.ValidationError`.
     default_error_messages = {
         'required': 'Missing data for required field.',
-<<<<<<< HEAD
-=======
-        'type': 'Invalid input type.',  # used by Unmarshaller
->>>>>>> 45ef0512
         'null': 'Field may not be null.',
         'validator_failed': 'Invalid value.',
     }
@@ -1009,13 +997,8 @@
         if format_func:
             try:
                 return format_func(value, localtime=self.localtime)
-<<<<<<< HEAD
             except (TypeError, AttributeError, ValueError):
                 self.fail('format', input=value, obj_type=self.OBJ_TYPE)
-=======
-            except (AttributeError, ValueError):
-                self.fail('format', input=value)
->>>>>>> 45ef0512
         else:
             return value.strftime(data_format)
 
@@ -1205,7 +1188,6 @@
         'invalid': 'Not a valid mapping type.',
     }
 
-<<<<<<< HEAD
     def __init__(self, values=None, keys=None, **kwargs):
         super(Dict, self).__init__(**kwargs)
         if values is None:
@@ -1217,11 +1199,6 @@
                     'marshmallow.base.FieldABC',
                 )
             self.value_container = values()
-=======
-    def _deserialize(self, value, attr, data):
-        if isinstance(value, Mapping):
-            return value
->>>>>>> 45ef0512
         else:
             if not isinstance(values, FieldABC):
                 raise ValueError(
@@ -1262,7 +1239,7 @@
             return None
         if not self.value_container and not self.key_container:
             return value
-        if isinstance(value, collections.Mapping):
+        if isinstance(value, Mapping):
             values = value.values()
             if self.value_container:
                 values = [
@@ -1275,7 +1252,7 @@
         self.fail('invalid')
 
     def _deserialize(self, value, attr, data, **kwargs):
-        if not isinstance(value, collections.Mapping):
+        if not isinstance(value, Mapping):
             self.fail('invalid')
         if not self.value_container and not self.key_container:
             return value
