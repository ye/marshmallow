# -*- coding: utf-8 -*-
"""Field classes for various types of data."""

from __future__ import absolute_import, unicode_literals

import datetime as dt
import uuid
import warnings
import decimal
from operator import attrgetter

from marshmallow import validate, utils, class_registry
from marshmallow.base import FieldABC, SchemaABC
from marshmallow.marshalling import null, missing
from marshmallow.compat import text_type, basestring
from marshmallow.exceptions import ValidationError

__all__ = [
    'Field',
    'Raw',
    'Nested',
    'List',
    'String',
    'UUID',
    'Number',
    'Integer',
    'Decimal',
    'Boolean',
    'FormattedString',
    'Float',
    'Arbitrary',
    'DateTime',
    'LocalDateTime',
    'Time',
    'Date',
    'TimeDelta',
    'Fixed',
    'Price',
    'Url',
    'URL',
    'Email',
    'Method',
    'Function',
    'Select',
    'QuerySelect',
    'QuerySelectList',
    'Enum',
    'Str',
    'Bool',
    'Int',
]

<<<<<<< HEAD
=======
class _Null(object):

    def __bool__(self):
        return False

    __nonzero__ = __bool__  # PY2 compat

    def __repr__(self):
        return '<marshmallow.fields.null>'

class _Missing(_Null):

    def __repr__(self):
        return '<marshmallow.fields.missing>'

# Singleton that represents an empty value. Used as the default for Nested
# fields so that `Field._call_with_validation` is invoked, even when the
# object to serialize has the nested attribute set to None. Therefore,
# `RegistryErrors` are properly raised.
null = _Null()

# Singleton value that indicates that a field's value is missing from input
# dict passed to :meth:`Schema.load`. If the field's value is not required,
# it's ``default`` value is used.
missing = _Missing()

def _call_and_store(getter_func, data, field_name, field_obj, errors_dict,
               exception_class, strict=False):
    """Helper method for DRYing up logic in the :meth:`Marshaller.serialize` and
    :meth:`UnMarshaller.deserialize` methods. Call ``getter_func`` with ``data`` as its
    argument, and store any errors of type ``exception_class`` in ``error_dict``.

    :param callable getter_func: Function for getting the serialized/deserialized
        value from ``data``.
    :param data: The data passed to ``getter_func``.
    :param str field_name: Field name.
    :param FieldABC field_obj: Field object that performs the
        serialization/deserialization behavior.
    :param dict errors_dict: Dictionary to store errors on.
    :param type exception_class: Exception class that will be caught during
        serialization/deserialization. Errors of this type will be stored
        in ``errors_dict``.
    """
    try:
        value = getter_func(data)
    except RegistryError:
        raise
    except exception_class as err:  # Store errors
        if strict:
            err.field = field_obj
            err.field_name = field_name
            raise err
        # Warning: Mutation!
        if (hasattr(err, 'underlying_exception') and
                isinstance(err.underlying_exception, ValidationError)):
            validation_error = err.underlying_exception
            if isinstance(validation_error.messages, dict):
                errors_dict[field_name] = validation_error.messages
            else:
                errors_dict.setdefault(field_name, []).extend(validation_error.messages)
        else:
            errors_dict.setdefault(field_name, []).append(text_type(err))
        value = None
    except TypeError:
        # field declared as a class, not an instance
        if (isinstance(field_obj, type) and
                issubclass(field_obj, FieldABC)):
            msg = ('Field for "{0}" must be declared as a '
                            'Field instance, not a class. '
                            'Did you mean "fields.{1}()"?'
                            .format(field_name, field_obj.__name__))
            raise TypeError(msg)
        raise
    return value

class Marshaller(object):
    """Callable class responsible for serializing data and storing errors.

    :param str prefix: Optional prefix that will be prepended to all the
        serialized field names.
    """
    def __init__(self, prefix=''):
        self.prefix = prefix
        #: Dictionary of errors stored during serialization
        self.errors = {}
        #: True while serializing a collection
        self.__pending = False

    def serialize(self, obj, fields_dict, many=False, strict=False, skip_missing=False,
                  accessor=None, dict_class=None):
        """Takes raw data (a dict, list, or other object) and a dict of
        fields to output and serializes the data based on those fields.

        :param obj: The actual object(s) from which the fields are taken from
        :param dict fields_dict: Mapping of field names to :class:`Field` objects.
        :param bool many: Set to `True` if ``data`` should be serialized as
            a collection.
        :param bool strict: If `True`, raise errors if invalid data are passed in
            instead of failing silently and storing the errors.
        :param skip_missing: If `True`, skip key:value pairs when ``value`` is `None`.
        :param callable accessor: Function to use for getting values from ``obj``.
        :param type dict_class: Dictionary class used to construct the output.
        :return: A dictionary of the marshalled data

        .. versionchanged:: 1.0.0
            Renamed from ``marshal``.
        """
        dict_class = dict_class or dict
        # Reset errors dict if not serializing a collection
        if not self.__pending:
            self.errors = {}
        if many and obj is not None:
            self.__pending = True
            ret = [self.serialize(d, fields_dict, many=False, strict=strict,
                                    dict_class=dict_class, accessor=accessor,
                                    skip_missing=skip_missing)
                    for d in obj]
            self.__pending = False
            return ret
        items = []
        for attr_name, field_obj in iteritems(fields_dict):
            key = ''.join([self.prefix, attr_name])
            getter = lambda d: field_obj.serialize(attr_name, d, accessor=accessor)
            value = _call_and_store(
                getter_func=getter,
                data=obj,
                field_name=key,
                field_obj=field_obj,
                errors_dict=self.errors,
                exception_class=MarshallingError,
                strict=strict
            )
            if (value is missing) or (skip_missing and
                                      value in field_obj.SKIPPABLE_VALUES):
                continue
            items.append((key, value))
        return dict_class(items)

    # Make an instance callable
    __call__ = serialize


class Unmarshaller(object):
    """Callable class responsible for deserializing data and storing errors.

    .. versionadded:: 1.0.0
    """
    def __init__(self):
        #: Dictionary of errors stored during deserialization
        self.errors = {}
        #: True while deserializing a collection
        self.__pending = False

    def _validate(self, validators, output, fields_dict, strict=False):
        """Perform schema-level validation. Stores errors if ``strict`` is `False`.
        """
        for validator_func in validators:
            try:
                if validator_func(output) is False:
                    func_name = utils.get_callable_name(validator_func)
                    raise ValidationError('Schema validator {0}({1}) is False'.format(
                        func_name, dict(output)
                    ))
            except ValidationError as err:
                # Store or reraise errors
                if err.field:
                    field_name = err.field
                    field_obj = fields_dict[field_name]
                else:
                    field_name = '_schema'
                    field_obj = None
                if strict:
                    raise UnmarshallingError(err, field=field_obj, field_name=field_name)
                if isinstance(err.messages, (list, tuple)):
                    # self.errors[field_name] may be a dict if schemas are nested
                    if isinstance(self.errors.get(field_name), dict):
                        self.errors[field_name].setdefault(
                            '_schema', []
                        ).extend(err.messages)
                    else:
                        self.errors.setdefault(field_name, []).extend(err.messages)
                elif isinstance(err.messages, dict):
                    self.errors.setdefault(field_name, []).append(err.messages)
                else:
                    self.errors.setdefault(field_name, []).append(text_type(err))
        return output

    def deserialize(self, data, fields_dict, many=False, validators=None,
            preprocess=None, postprocess=None, strict=False, dict_class=None):
        """Deserialize ``data`` based on the schema defined by ``fields_dict``.

        :param dict data: The data to deserialize.
        :param dict fields_dict: Mapping of field names to :class:`Field` objects.
        :param bool many: Set to `True` if ``data`` should be deserialized as
            a collection.
        :param list validators: List of validation functions to apply to the
            deserialized dictionary.
        :param list preprocess: List of pre-processing functions.
        :param list postprocess: List of post-processing functions.
        :param bool strict: If `True`, raise errors if invalid data are passed in
            instead of failing silently and storing the errors.
        :param type dict_class: Dictionary class used to construct the output.
        :return: A dictionary of the deserialized data.
        """
        dict_class = dict_class or dict
        # Reset errors if not deserializing a collection
        if not self.__pending:
            self.errors = {}
        if many and data is not None:
            self.__pending = True
            ret = [self.deserialize(d, fields_dict, many=False,
                        validators=validators, preprocess=preprocess,
                        postprocess=postprocess, strict=strict, dict_class=dict_class)
                    for d in data]
            self.__pending = False
            return ret
        if data is not None:
            items = []
            for attr_name, field_obj in iteritems(fields_dict):
                if attr_name not in fields_dict:
                    continue
                key = fields_dict[attr_name].attribute or attr_name
                raw_value = data.get(attr_name, missing)
                if raw_value is missing and not field_obj.required:
                    continue
                value = _call_and_store(
                    getter_func=field_obj.deserialize,
                    data=raw_value,
                    field_name=key,
                    field_obj=field_obj,
                    errors_dict=self.errors,
                    exception_class=UnmarshallingError,
                    strict=strict
                )
                if raw_value is not missing:
                    items.append((key, value))
            ret = dict_class(items)
        else:
            ret = None

        if preprocess:
            for func in preprocess:
                ret = func(ret)
        if validators:
            ret = self._validate(validators, ret, fields_dict=fields_dict, strict=strict)
        if postprocess:
            for func in postprocess:
                ret = func(ret)
        return ret

    # Make an instance callable
    __call__ = deserialize

>>>>>>> d6b1d4ec

class Field(FieldABC):
    """Basic field from which other fields should extend. It applies no
    formatting by default, and should only be used in cases where
    data does not need to be formatted before being serialized or deserialized.

    :param default: Default serialization value for the field if the attribute is
        `None`. May be a value or a callable.
    :param str attribute: The name of the attribute to get the value from. If
        `None`, assumes the attribute has the same name as the field.
    :param str load_from: Additional key to look for when deserializing. Will only
        be checked if the field's name is not found on the input dictionary.
    :param str error: Error message stored upon validation failure.
    :param callable validate: Validator or collection of validators that are called
        during deserialization. Validator takes a field's input value as
        its only parameter and returns a boolean.
        If it returns `False`, an :exc:`ValidationError` is raised.
    :param required: Raise an :exc:`ValidationError` if the field value
        is not supplied during deserialization. If not a `bool`(e.g. a `str`),
        the provided value will be used as the message of the
        :exc:`ValidationError` instead of the default message.
    :param allow_none: Set to `True` if `None` should be considered a valid value during
        validation/deserialization. If not a `bool` (e.g. a `str`), the provided
        value will be used as the message of the :exc:`ValidationError` instead
        of the default message.
    :param bool load_only: If `True` skip this field during serialization, otherwise
        its value will be present in the serialized data.
    :param bool dump_only: If `True` skip this field during deserialization, otherwise
        its value will be present in the deserialized object. In the context of an
        HTTP API, this effectively marks the field as "read-only".
    :param missing: Default deserialization value for the field if the field is not
        found in the input data. May be a value or a callable.
    :param metadata: Extra arguments to be stored as metadata.

    .. versionchanged:: 1.0.0
        Deprecated `error` parameter. Raise a :exc:`marshmallow.ValidationError` instead.

    .. versionchanged:: 2.0.0
        Added `allow_none` parameter, which makes validation/deserialization of `None`
        consistent across fields.

    .. versionchanged:: 2.0.0
        Added `load_only` and `dump_only` parameters, which allow field skipping
        during the (de)serialization process.

    .. versionchanged:: 2.0.0
        Added `missing` parameter, which indicates the value for a field if the field
        is not found during deserialization.
    """
    # Some fields, such as Method fields and Function fields, are not expected
    #  to exists as attributes on the objects to serialize. Set this to False
    #  for those fields
    _CHECK_ATTRIBUTE = True
    _creation_index = 0
    #: Values that are skipped by `Marshaller` if ``skip_missing=True``
    SKIPPABLE_VALUES = (None, )

    def __init__(self, default=None, attribute=None, load_from=None, error=None,
                 validate=None, required=False, allow_none=False, load_only=False,
                 dump_only=False, missing=null, **metadata):
        self.default = default
        self.attribute = attribute
        self.load_from = load_from  # this flag is used by Unmarshaller
        if error:
            warnings.warn('The error parameter is deprecated. Raise a '
                          'marshmallow.ValidationError in your validators '
                          'instead.', category=DeprecationWarning)
        self.error = error
        self.validate = validate
        if utils.is_iterable_but_not_string(validate):
            if not utils.is_generator(validate):
                self.validators = validate
            else:
                self.validators = list(validate)
        elif callable(validate):
            self.validators = [validate]
        elif validate is None:
            self.validators = []
        else:
            raise ValueError("The 'validate' parameter must be a callable "
                             "or a collection of callables.")

        self.required = required
        self.allow_none = allow_none
        self.load_only = load_only
        self.dump_only = dump_only
        self.missing = missing
        self.metadata = metadata
        self._creation_index = Field._creation_index
        Field._creation_index += 1
        self.parent = FieldABC.parent

    def __repr__(self):
        return ('<fields.{ClassName}(default={self.default!r}, '
                'attribute={self.attribute!r}, error={self.error!r}, '
                'validate={self.validate}, required={self.required}, '
                'load_only={self.load_only}, dump_only={self.dump_only}, '
                'missing={self.missing}, allow_none={self.allow_none})>'
                .format(ClassName=self.__class__.__name__, self=self))

    def get_value(self, attr, obj, accessor=None):
        """Return the value for a given key from an object."""
        # NOTE: Use getattr instead of direct attribute access here so that
        # subclasses aren't required to define `attribute` member
        attribute = getattr(self, 'attribute', None)
        accessor_func = accessor or utils.get_value
        check_key = attr if attribute is None else attribute
        return accessor_func(check_key, obj)

    def _validate(self, value):
        """Perform validation on ``value``. Raise a :exc:`ValidationError` if validation
        does not succeed.
        """
        errors = []
        for validator in self.validators:
            func_name = utils.get_func_name(validator)
            msg = 'Validator {0}({1}) is False'.format(
                func_name, value
            )
            try:
                if validator(value) is False:
                    raise ValidationError(getattr(self, 'error', None) or msg)
            except ValidationError as err:
                if isinstance(err.messages, dict):
                    errors.append(err.messages)
                else:
                    errors.extend(err.messages)
        if errors:
            raise ValidationError(errors)

    def _validate_missing(self, value):
        """Validate missing values. Raise a :exc:`ValidationError` if
        `value` should be considered missing.
        """
        if value is missing:
            if hasattr(self, 'required') and self.required:
                default_message = 'Missing data for required field.'
                message = (default_message if isinstance(self.required, bool) else
                            self.required)
                raise ValidationError(message)
        if value is None:
            if hasattr(self, 'allow_none') and self.allow_none is not True:
                default_message = 'Field may not be null.'
                message = (default_message if isinstance(self.allow_none, bool) else
                            self.allow_none)
                raise ValidationError(message)

    def serialize(self, attr, obj, accessor=None):
        """Pulls the value for the given key from the object, applies the
        field's formatting and returns the result.

        :param str attr: The attibute or key to get from the object.
        :param str obj: The object to pull the key from.
        :param callable accessor: Function used to pull values from ``obj``.
        :raise ValidationError: In case of formatting problem
        """
        value = self.get_value(attr, obj, accessor=accessor)
        if value is None and self._CHECK_ATTRIBUTE:
            if hasattr(self, 'default') and self.default != null:
                if callable(self.default):
                    return self.default()
                else:
                    return self.default
        return self._serialize(value, attr, obj)

    def deserialize(self, value):
        """Deserialize ``value``.

        :raise ValidationError: If an invalid value is passed or if a required value
            is missing.
        """
        # Validate required fields, deserialize, then validate
        # deserialized value
        self._validate_missing(value)
        if getattr(self, 'allow_none', False) is True and value is None:
            return None
        output = self._deserialize(value)
        self._validate(output)
        return output

    # Methods for concrete classes to override.

    def _serialize(self, value, attr, obj):
        """Serializes ``value`` to a basic Python datatype. Noop by default.
        Concrete :class:`Field` classes should implement this method.

        Example: ::

            class TitleCase(Field):
                def _serialize(self, value, attr, obj):
                    if not value:
                        return ''
                    return unicode(value).title()

        :param value: The value to be serialized.
        :param str attr: The attribute or key on the object to be serialized.
        :param object obj: The object the value was pulled from.
        :raise ValidationError: In case of formatting or validation failure.
        """
        return value

    def _deserialize(self, value):
        """Deserialize value. Concrete :class:`Field` classes should implement this method.

        :raise ValidationError: In case of formatting or validation failure.
        """
        return value

    @property
    def context(self):
        """The context dictionary for the parent :class:`Schema`."""
        return self.parent.context

class Raw(Field):
    """Field that applies no formatting or validation."""
    pass

class Nested(Field):
    """Allows you to nest a :class:`Schema <marshmallow.Schema>`
    inside a field.

    Examples: ::

        user = fields.Nested(UserSchema)
        user2 = fields.Nested('UserSchema')  # Equivalent to above
        collaborators = fields.Nested(UserSchema, many=True, only='id')
        parent = fields.Nested('self')

    :param Schema nested: The Schema class or class name (string)
        to nest, or ``"self"`` to nest the :class:`Schema` within itself.
    :param default: Default value to if attribute is missing or None
    :param tuple exclude: A list or tuple of fields to exclude.
    :param only: A tuple or string of the field(s) to marshal. If `None`, all fields
        will be marshalled. If a field name (string) is given, only a single
        value will be returned as output instead of a dictionary.
        This parameter takes precedence over ``exclude``.
    :param bool allow_null: Whether to return `None` instead of a dictionary
        with null keys, if a nested dictionary has all-null keys.
    :param bool many: Whether the field is a collection of objects.
    :param kwargs: The same keyword arguments that :class:`Field` receives.
    """

    def __init__(self, nested, default=null, exclude=tuple(), only=None, allow_null=True,
                many=False, **kwargs):
        self.nested = nested
        self.allow_null = allow_null
        self.only = only
        self.exclude = exclude
        self.many = many
        self.__schema = None  # Cached Schema instance
        self.__updated_fields = False
        super(Nested, self).__init__(default=default, **kwargs)

    @property
    def schema(self):
        """The nested Schema object.

        .. versionchanged:: 1.0.0
            Renamed from `serializer` to `schema`
        """
        # Ensure that only parameter is a tuple
        if isinstance(self.only, basestring):
            only = (self.only, )
        else:
            only = self.only
        if not self.__schema:
            if isinstance(self.nested, SchemaABC):
                self.__schema = self.nested
            elif isinstance(self.nested, type) and \
                    issubclass(self.nested, SchemaABC):
                self.__schema = self.nested(many=self.many,
                        only=only, exclude=self.exclude)
            elif isinstance(self.nested, basestring):
                if self.nested == 'self':
                    parent_class = self.parent.__class__
                    self.__schema = parent_class(many=self.many, only=only,
                            exclude=self.exclude)
                else:
                    schema_class = class_registry.get_class(self.nested)
                    self.__schema = schema_class(many=self.many,
                            only=only, exclude=self.exclude)
            else:
                raise ValueError('Nested fields must be passed a '
                                 'Schema, not {0}.'.format(self.nested.__class__))
        self.__schema.ordered = getattr(self.parent, 'ordered', False)
        # Inherit context from parent
        self.__schema.context.update(getattr(self.parent, 'context', {}))
        return self.__schema

    def _serialize(self, nested_obj, attr, obj):
        # Load up the schema first. This allows a RegistryError to be raised
        # if an invalid schema name was passed
        schema = self.schema
        if nested_obj is None:
            if self.many:
                return []
            if self.allow_null:
                return None
        if not self.__updated_fields:
            schema._update_fields(obj=nested_obj, many=self.many)
            self.__updated_fields = True
        try:
            ret = schema.dump(nested_obj, many=self.many,
                    update_fields=not self.__updated_fields).data
        except TypeError as err:
            raise TypeError('Could not marshal nested object due to error:\n"{0}"\n'
                            'If the nested object is a collection, you need to set '
                            '"many=True".'.format(err))
        if isinstance(self.only, basestring):  # self.only is a field name
            if self.many:
                return utils.pluck(ret, key=self.only)
            else:
                return ret[self.only]
        return ret

    def _deserialize(self, value):
        data, errors = self.schema.load(value)
        if errors:
            raise ValidationError(errors)
        return data


class List(Field):
    """A list field, composed with another `Field` class or
    instance.

    Example: ::

        numbers = fields.List(fields.Float)

    :param Field cls_or_instance: A field class or instance.
    :param bool default: Default value for serialization.
    :param kwargs: The same keyword arguments that :class:`Field` receives.

    .. versionchanged:: 2.0.0
        The ``allow_none`` parameter now applies to deserialization and
        has the same semantics as the other fields.
    """
    # Values that are skipped by `Marshaller` if ``skip_missing=True``
    SKIPPABLE_VALUES = (None, [], tuple())

    def __init__(self, cls_or_instance, default=list, **kwargs):
        super(List, self).__init__(**kwargs)
        self.default = default
        if isinstance(cls_or_instance, type):
            if not issubclass(cls_or_instance, FieldABC):
                raise ValueError('The type of the list elements '
                                           'must be a subclass of '
                                           'marshmallow.base.FieldABC')
            self.container = cls_or_instance()
        else:
            if not isinstance(cls_or_instance, FieldABC):
                raise ValueError('The instances of the list '
                                           'elements must be of type '
                                           'marshmallow.base.FieldABC')
            self.container = cls_or_instance

    def _serialize(self, value, attr, obj):
        if utils.is_indexable_but_not_string(value) and not isinstance(value, dict):
            return [self.container.serialize(idx, value) for idx
                    in range(len(value))]
        if value is None:
            return self.default
        return [self.container.serialize(attr, obj)]

    def _deserialize(self, value):
        if utils.is_indexable_but_not_string(value) and not isinstance(value, dict):
            # Convert all instances in typed list to container type
            return [self.container.deserialize(each) for each in value]
        if value is None:
            return []
        return [self.container.deserialize(value)]


class String(Field):
    """A string field.

    :param allow_blank: Set to `True` if the empty string should be considered a
        valid value. If not a `bool` (e.g. a `str`), the provided value will
        be used as the message of the :exc:`ValidationError` instead
        of the default message.
    :param kwargs: The same keyword arguments that :class:`Field` receives.

    .. versionchanged:: 2.0.0
        Add `allow_blank` parameter. By default, the empty string will fail
        validation.
    """
    # Values that are skipped by `Marshaller` if ``skip_missing=True``
    SKIPPABLE_VALUES = (None, '')

    def __init__(self, default='', attribute=None, allow_blank=False, *args, **kwargs):
        self.allow_blank = allow_blank
        return super(String, self).__init__(default, attribute, *args, **kwargs)

    def _validate_missing(self, value):
        super(String, self)._validate_missing(value)
        if value == '' and self.allow_blank is not True:
            default_message = 'Field may not be blank.'
            message = (default_message if isinstance(self.allow_blank, bool) else
                        self.allow_blank)
            raise ValidationError(message)

    def _serialize(self, value, attr, obj):
        return utils.ensure_text_type(value)

    def _deserialize(self, value):
        result = utils.ensure_text_type(value)
        return result


class UUID(String):
    """A UUID field."""

    def _deserialize(self, value):
        msg = 'Could not deserialize {0!r} to a UUID object.'.format(value)
        err = ValidationError(getattr(self, 'error', None) or msg)
        try:
            return uuid.UUID(value)
        except (ValueError, AttributeError):
            raise err


class Number(Field):
    """Base class for number fields.

    :param bool as_string: If True, format the value as a string.
    :param kwargs: The same keyword arguments that :class:`Field` receives.
    """

    num_type = float

    def __init__(self, default=0.0, attribute=None, as_string=False,
                error=None, **kwargs):
        self.as_string = as_string
        super(Number, self).__init__(default=default, attribute=attribute,
            error=error, **kwargs)

    def _format_num(self, value):
        """Return the number value for value, given this field's `num_type`."""
        return self.num_type(value)

    def _validated(self, value):
        """Format the value or raise ``exception_class`` if an error occurs."""
        if value is None:
            return self.default
        try:
            return self._format_num(value)
        except (TypeError, ValueError, decimal.InvalidOperation) as err:
            raise ValidationError(getattr(self, 'error', None) or text_type(err))

    def serialize(self, attr, obj, accessor=None):
        """Pulls the value for the given key from the object and returns the
        serialized number representation. Return a string if `self.as_string=True`,
        othewise return this field's `num_type`. Receives the same `args` and `kwargs`
        as `Field`.
        """
        ret = Field.serialize(self, attr, obj, accessor=accessor)
        return str(ret) if self.as_string else ret

    def _serialize(self, value, attr, obj):
        return self._validated(value)

    def _deserialize(self, value):
        return self._validated(value)


class Integer(Number):
    """An integer field.

    :param kwargs: The same keyword arguments that :class:`Number` receives.
    """

    num_type = int

    def __init__(self, default=0, *args, **kwargs):
        super(Integer, self).__init__(default=default, *args, **kwargs)


class Decimal(Number):
    """A field that (de)serializes to the Python ``decimal.Decimal`` type.
    It's safe to use when dealing with money values, percentages, ratios
    or other numbers where precision is critical.

    .. warning::

        This field serializes to a `decimal.Decimal` object by default. If you need
        to render your data as JSON, keep in mind that the `json` module from the
        standard library does not encode `decimal.Decimal`. Therefore, you must use
        a JSON library that can handle decimals, such as `simplejson`, or serialize
        to a string by passing ``as_string=True``.

    :param int places: How many decimal places to quantize the value. If `None`, does
        not quantize the value.
    :param rounding: How to round the value during quantize, for example
        `decimal.ROUND_UP`. If None, uses the rounding value from
        the current thread's context.
    :param default: The value this field defaults to. If not specified is the
        `decimal.Decimal` zero.
    :param bool as_string: If True, serialize to a string instead of a Python
        `decimal.Decimal` type.
    :param kwargs: The same keyword arguments that :class:`Number` receives.

    .. versionadded:: 1.2.0
    """

    num_type = decimal.Decimal

    def __init__(self, places=None, rounding=None, default=decimal.Decimal(),
                 as_string=False, **kwargs):
        self.places = decimal.Decimal((0, (1,), -places)) if places is not None else None
        self.rounding = rounding
        super(Decimal, self).__init__(default=default, as_string=as_string, **kwargs)

    def _format_num(self, value):
        num = decimal.Decimal(value)
        if self.places is not None:
            num = num.quantize(self.places, rounding=self.rounding)
        return num


class Boolean(Field):
    """A boolean field.

    :param kwargs: The same keyword arguments that :class:`Field` receives.
    """

    #: Values that will deserialize to `True`. If an empty set, any non-falsy
    #  value will deserialize to `True`.
    truthy = set()
    #: Values that will deserialize to `False`.
    falsy = set(['False', 'false', '0', 'null', 'None'])

    def _serialize(self, value, attr, obj):
        return bool(value)

    def _deserialize(self, value):
        if not value:
            return False
        try:
            value_str = text_type(value)
        except TypeError as error:
            raise ValidationError(text_type(error))
        if value_str in self.falsy:
            return False
        elif self.truthy:
            if value_str in self.truthy:
                return True
            else:
                raise ValidationError(
                    '{0!r} is not in {1} nor {2}'.format(
                        value_str, self.truthy, self.falsy
                    ))
        return True

class FormattedString(Field):
    """Interpolate other values from the object into this field. The syntax for
    the source string is the same as the string `str.format` method
    from the python stdlib.
    ::

        class UserSchema(Schema):
            name = fields.String()
            greeting = fields.FormattedString('Hello {name}')

        ser = UserSchema()
        res = ser.dump(user)
        res.data  # => {'name': 'Monty', 'greeting': 'Hello Monty'}
    """
    # Values that are skipped by `Marshaller` if ``skip_missing=True``
    SKIPPABLE_VALUES = (None, '')

    def __init__(self, src_str, *args, **kwargs):
        Field.__init__(self, *args, **kwargs)
        self.src_str = text_type(src_str)

    def _serialize(self, value, attr, obj):
        try:
            data = utils.to_marshallable_type(obj)
            return self.src_str.format(**data)
        except (TypeError, IndexError) as error:
            raise ValidationError(getattr(self, 'error', None) or error)


class Float(Number):
    """
    A double as IEEE-754 double precision string.

    :param bool as_string: If True, format the value as a string.
    :param kwargs: The same keyword arguments that :class:`Number` receives.
    """

    num_type = float


class Arbitrary(Number):
    """A floating point number with an arbitrary precision,
    formatted as as string.
    ex: 634271127864378216478362784632784678324.23432

    :param kwargs: The same keyword arguments that :class:`Number` receives.

    .. deprecated:: 1.2.0
        Use `Decimal` instead.
    """
    # No as_string param
    def __init__(self, default='0', attribute=None, **kwargs):
        warnings.warn(
            'The Arbitrary field is deprecated. Use the Decimal field instead.',
            category=DeprecationWarning
        )
        super(Arbitrary, self).__init__(default=default, attribute=attribute, **kwargs)

    def _validated(self, value):
        """Format ``value`` or raise ``exception_class`` if an error occurs."""
        try:
            if value is None:
                return self.default
            return text_type(utils.float_to_decimal(float(value)))
        except ValueError as ve:
            raise ValidationError(text_type(ve))

    def _serialize(self, value, attr, obj):
        return self._validated(value)

    def _deserialize(self, value):
        return self._validated(value)


class DateTime(Field):
    """A formatted datetime string in UTC.

    Example: ``'2014-12-22T03:12:58.019077+00:00'``

    :param str format: Either ``"rfc"`` (for RFC822), ``"iso"`` (for ISO8601),
        or a date format string. If `None`, defaults to "iso".
    :param default: Default value for the field if the attribute is not set.
    :param str attribute: The name of the attribute to get the value from. If
        `None`, assumes the attribute has the same name as the field.
    :param kwargs: The same keyword arguments that :class:`Field` receives.

    """

    DATEFORMAT_SERIALIZATION_FUNCS = {
        'iso': utils.isoformat,
        'iso8601': utils.isoformat,
        'rfc': utils.rfcformat,
        'rfc822': utils.rfcformat,
    }

    DATEFORMAT_DESERIALIZATION_FUNCS = {
        'iso': utils.from_iso,
        'iso8601': utils.from_iso,
        'rfc': utils.from_rfc,
        'rfc822': utils.from_rfc,
    }

    DEFAULT_FORMAT = 'iso'

    localtime = False

    def __init__(self, format=None, default=None, attribute=None, **kwargs):
        super(DateTime, self).__init__(default=default, attribute=attribute, **kwargs)
        # Allow this to be None. It may be set later in the ``_serialize``
        # or ``_desrialize`` methods This allows a Schema to dynamically set the
        # dateformat, e.g. from a Meta option
        self.dateformat = format

    def _serialize(self, value, attr, obj):
        if value:
            self.dateformat = self.dateformat or self.DEFAULT_FORMAT
            format_func = self.DATEFORMAT_SERIALIZATION_FUNCS.get(self.dateformat, None)
            if format_func:
                try:
                    return format_func(value, localtime=self.localtime)
                except (AttributeError, ValueError) as err:
                    raise ValidationError(getattr(self, 'error', None) or text_type(err))
            else:
                return value.strftime(self.dateformat)

    def _deserialize(self, value):
        msg = 'Could not deserialize {0!r} to a datetime object.'.format(value)
        err = ValidationError(getattr(self, 'error', None) or msg)
        if not value:  # Falsy values, e.g. '', None, [] are not valid
            raise err
        self.dateformat = self.dateformat or self.DEFAULT_FORMAT
        func = self.DATEFORMAT_DESERIALIZATION_FUNCS.get(self.dateformat)
        if func:
            try:
                return func(value)
            except (TypeError, AttributeError, ValueError):
                raise err
        elif utils.dateutil_available:
            try:
                return utils.from_datestring(value)
            except TypeError:
                raise err
        else:
            warnings.warn('It is recommended that you install python-dateutil '
                          'for improved datetime deserialization.')
            raise err


class LocalDateTime(DateTime):
    """A formatted datetime string in localized time, relative to UTC.

        ex. ``"Sun, 10 Nov 2013 08:23:45 -0600"``

    Takes the same arguments as :class:`DateTime <marshmallow.fields.DateTime>`.
    """
    localtime = True


class Time(Field):
    """ISO8601-formatted time string.

    :param kwargs: The same keyword arguments that :class:`Field` receives.
    """

    def _serialize(self, value, attr, obj):
        try:
            ret = value.isoformat()
        except AttributeError:
            msg = '{0!r} cannot be formatted as a time.'.format(value)
            raise ValidationError(getattr(self, 'error', None) or msg)
        if value.microsecond:
            return ret[:12]
        return ret

    def _deserialize(self, value):
        """Deserialize an ISO8601-formatted time to a :class:`datetime.time` object."""
        msg = 'Could not deserialize {0!r} to a time object.'.format(value)
        err = ValidationError(getattr(self, 'error', None) or msg)
        if not value:   # falsy values are invalid
            raise err
        try:
            return utils.from_iso_time(value)
        except (AttributeError, TypeError, ValueError):
            raise err

class Date(Field):
    """ISO8601-formatted date string.

    :param kwargs: The same keyword arguments that :class:`Field` receives.
    """

    def _serialize(self, value, attr, obj):
        try:
            return value.isoformat()
        except AttributeError:
            msg = '{0} cannot be formatted as a date.'.format(repr(value))
            raise ValidationError(getattr(self, 'error', None) or msg)
        return value

    def _deserialize(self, value):
        """Deserialize an ISO8601-formatted date string to a
        :class:`datetime.date` object.
        """
        msg = 'Could not deserialize {0!r} to a date object.'.format(value)
        err = ValidationError(getattr(self, 'error', None) or msg)
        if not value:  # falsy values are invalid
            raise err
        try:
            return utils.from_iso_date(value)
        except (AttributeError, TypeError, ValueError):
            raise err


class TimeDelta(Field):
    """A field that (de)serializes a :class:`datetime.timedelta` object to an
    integer and vice versa. The integer can represent the number of days,
    seconds or microseconds.

    :param str precision: Influences how the integer is interpreted during
        (de)serialization. Must be 'days', 'seconds' or 'microseconds'.
    :param str error: Error message stored upon validation failure.
    :param kwargs: The same keyword arguments that :class:`Field` receives.

    .. versionchanged:: 2.0.0
        Always serializes to an integer value to avoid rounding errors.
        Add `precision` parameter.
    """

    DAYS = 'days'
    SECONDS = 'seconds'
    MICROSECONDS = 'microseconds'

    def __init__(self, precision='seconds', error=None, **kwargs):
        precision = precision.lower()
        units = (self.DAYS, self.SECONDS, self.MICROSECONDS)

        if precision not in units:
            msg = 'The precision must be "{0}", "{1}" or "{2}".'.format(*units)
            raise ValueError(msg)

        self.precision = precision
        super(TimeDelta, self).__init__(error=error, **kwargs)

    def _serialize(self, value, attr, obj):
        try:
            days = value.days
            if self.precision == self.DAYS:
                return days
            else:
                seconds = days * 86400 + value.seconds
                if self.precision == self.SECONDS:
                    return seconds
                else:  # microseconds
                    return seconds * 10**6 + value.microseconds  # flake8: noqa
        except AttributeError:
            msg = '{0!r} cannot be formatted as a timedelta.'.format(value)
            raise ValidationError(getattr(self, 'error', None) or msg)

    def _deserialize(self, value):
        try:
            value = int(value)
        except (TypeError, ValueError):
            msg = '{0!r} cannot be interpreted as a valid period of time.'.format(value)
            raise ValidationError(getattr(self, 'error', None) or msg)

        kwargs = {self.precision: value}

        try:
            return dt.timedelta(**kwargs)
        except OverflowError:
            msg = '{0!r} cannot be interpreted as a valid period of time.'.format(value)
            raise ValidationError(getattr(self, 'error', None) or msg)


class Fixed(Number):
    """A fixed-precision number as a string.

    :param kwargs: The same keyword arguments that :class:`Number` receives.

    .. deprecated:: 1.2.0
        Use `Decimal` instead.
    """

    def __init__(self, decimals=5, default='0.000', attribute=None, error=None,
                 *args, **kwargs):
        warnings.warn(
            'The Fixed field is deprecated. Use the Decimal field instead.',
            category=DeprecationWarning
        )
        super(Fixed, self).__init__(default=default, attribute=attribute, error=error,
                            *args, **kwargs)
        self.precision = decimal.Decimal('0.' + '0' * (decimals - 1) + '1')

    def _validated(self, value):
        if value is None:
            value = self.default
        try:
            dvalue = utils.float_to_decimal(float(value))
        except (TypeError, ValueError) as err:
            raise ValidationError(getattr(self, 'error', None) or text_type(err))
        if not dvalue.is_normal() and dvalue != utils.ZERO_DECIMAL:
            raise ValidationError(
                getattr(self, 'error', None) or 'Invalid Fixed precision number.'
            )
        return utils.decimal_to_fixed(dvalue, self.precision)


class Price(Fixed):
    """A Price field with fixed precision.

    :param kwargs: The same keyword arguments that :class:`Fixed` receives.

    .. deprecated:: 1.2.0
        Use `Decimal` instead.
    """
    def __init__(self, decimals=2, default='0.00', **kwargs):
        warnings.warn(
            'The Price field is deprecated. Use the Decimal field for dealing with '
            'money values.',
            category=DeprecationWarning
        )
        super(Price, self).__init__(decimals=decimals, default=default, **kwargs)

class ValidatedField(Field):
    """A field that validates input on serialization."""

    def _validated(self, value):
        raise NotImplementedError('Must implement _validate method')

    def _serialize(self, value, *args, **kwargs):
        ret = super(ValidatedField, self)._serialize(value, *args, **kwargs)
        return self._validated(ret)

class Url(ValidatedField, String):
    """A validated URL field. Validation occurs during both serialization and
    deserialization.

    :param default: Default value for the field if the attribute is not set.
    :param str attribute: The name of the attribute to get the value from. If
        `None`, assumes the attribute has the same name as the field.
    :param bool relative: Allow relative URLs.
    :param kwargs: The same keyword arguments that :class:`String` receives.

    .. versionchanged:: 2.0.0
        Subclasses `String` and add the `allow_blank` parameter.
    """

    def __init__(self, default=None, attribute=None, relative=False, allow_blank=False,
                 *args, **kwargs):
        String.__init__(self, default=default,
                        attribute=attribute, allow_blank=allow_blank,
                        *args, **kwargs)
        self.relative = relative
        # Insert validation into self.validators so that multiple errors can be
        # stored.
        self.validators.insert(0, validate.URL(
            relative=self.relative,
            allow_blank=allow_blank,
            error=getattr(self, 'error')
        ))

    def _validated(self, value):
        self._validate_missing(value)
        return validate.URL(
            relative=self.relative,
            allow_blank=self.allow_blank,
            error=getattr(self, 'error')
        )(value)


class Email(ValidatedField, String):
    """A validated email field. Validation occurs during both serialization and
    deserialization.

    :param kwargs: The same keyword arguments that :class:`String` receives.

    .. versionchanged:: 2.0.0
        Subclasses `String` and add the `allow_blank` parameter.
    """
    def __init__(self, default=None, attribute=None, allow_blank=False,
                 *args, **kwargs):
        String.__init__(self, default=default, attribute=attribute,
                        allow_blank=allow_blank, *args, **kwargs)
        # Insert validation into self.validators so that multiple errors can be
        # stored.
        self.validators.insert(0, validate.Email(allow_blank=allow_blank,
                                                 error=getattr(self, 'error')))

    def _validated(self, value):
        self._validate_missing(value)
        return validate.Email(
            allow_blank=self.allow_blank,
            error=getattr(self, 'error')
        )(value)


class Method(Field):
    """A field that takes the value returned by a `Schema` method.

    :param str method_name: The name of the Schema method from which
        to retrieve the value. The method must take an argument ``obj``
        (in addition to self) that is the object to be serialized. The method
        can also take a ``context`` argument which is a dictionary context
        passed to a Schema.
    :param str deserialize: Optional name of the Schema method for deserializing
        a value The method must take a single argument ``value``, which is the
        value to deserialize.
    """
    _CHECK_ATTRIBUTE = False

    def __init__(self, method_name, deserialize=None, **kwargs):
        self.method_name = method_name
        if deserialize:
            self.deserialize_method_name = deserialize
        else:
            self.deserialize_method_name = None
        super(Method, self).__init__(**kwargs)

    def _serialize(self, value, attr, obj):
        try:
            method = utils.callable_or_raise(getattr(self.parent, self.method_name, None))
            if len(utils.get_func_args(method)) > 2:
                if self.parent.context is None:
                    msg = 'No context available for Method field {0!r}'.format(attr)
                    raise ValidationError(msg)
                return method(obj, self.parent.context)
            else:
                return method(obj)
        except AttributeError:
            pass

    def _deserialize(self, value):
        if self.deserialize_method_name:
            try:
                method = utils.callable_or_raise(
                    getattr(self.parent, self.deserialize_method_name, None)
                )
                return method(value)
            except AttributeError:
                pass
        return value


class Function(Field):
    """A field that takes the value returned by a function.

    :param callable func: A callable from which to retrieve the value.
        The function must take a single argument ``obj`` which is the object
        to be serialized. It can also optionally take a ``context`` argument,
        which is a dictionary of context variables passed to the serializer.
    :param callable deserialize: Deserialization function that takes the value
        to be deserialized as its only argument.
    """
    _CHECK_ATTRIBUTE = False

    def __init__(self, func, deserialize=None, **kwargs):
        super(Function, self).__init__(**kwargs)
        self.func = utils.callable_or_raise(func)
        if deserialize:
            self.deserialize_func = utils.callable_or_raise(deserialize)
        else:
            self.deserialize_func = None

    def _serialize(self, value, attr, obj):
        try:
            if len(utils.get_func_args(self.func)) > 1:
                if self.parent.context is None:
                    msg = 'No context available for Function field {0!r}'.format(attr)
                    raise ValidationError(msg)
                return self.func(obj, self.parent.context)
            else:
                return self.func(obj)
        except AttributeError:  # the object is not expected to have the attribute
            pass

    def _deserialize(self, value):
        if self.deserialize_func:
            return self.deserialize_func(value)
        return value


class Select(Field):
    """A field that provides a set of values which an attribute must be
    contrained to.

    :param choices: A list of valid values.
    :param default: Default value for the field if the attribute is not set.
    :param str attribute: The name of the attribute to get the value from. If
        `None`, assumes the attribute has the same name as the field.
    :param str error: Error message stored upon validation failure.
    :param kwargs: The same keyword arguments that :class:`Fixed` receives.

    :raise: ValidationError if attribute's value is not one of the given choices.
    """
    def __init__(self, choices, default=None, attribute=None, error=None, **kwargs):
        warnings.warn(
            'The Select field is deprecated. Use the '
            'marshmallow.validate.OneOf validator '
            'instead.', category=DeprecationWarning
        )
        self.choices = choices
        return super(Select, self).__init__(default, attribute, error, **kwargs)

    def _validated(self, value):
        if value not in self.choices:
            raise ValidationError(
                getattr(self, 'error', None) or
                "{0!r} is not a valid choice for this field.".format(value)
            )
        return value

    def _serialize(self, value, attr, obj):
        return self._validated(value)

    def _deserialize(self, value):
        return self._validated(value)


class QuerySelect(Field):
    """A field that (de)serializes an ORM-mapped object to its primary
    (or otherwise unique) key and vice versa. A nonexistent key will
    result in a validation error. This field is ORM-agnostic.

    Example: ::

        query = session.query(User).order_by(User.id).all
        keygetter = 'id'
        field = fields.QuerySelect(query, keygetter)

    :param callable query: The query which will be executed at each
        (de)serialization to find the list of valid objects and keys.
    :param keygetter: Can be a callable or a string. In the former case, it must
        be a one-argument callable which returns a unique comparable
        key. In the latter case, the string specifies the name of
        an attribute of the ORM-mapped object.
    :param str error: Error message stored upon validation failure.
    :param kwargs: The same keyword arguments that :class:`Field` receives.

    .. versionadded:: 1.2.0
    """
    def __init__(self, query, keygetter, error=None, **kwargs):
        self.query = query
        self.keygetter = keygetter if callable(keygetter) else attrgetter(keygetter)
        super(QuerySelect, self).__init__(error=error, **kwargs)

    def keys(self):
        """Return a generator over the valid keys."""
        return (self.keygetter(item) for item in self.query())

    def results(self):
        """Return a generator over the query results."""
        return (item for item in self.query())

    def pairs(self):
        """Return a generator over the (key, result) pairs."""
        return ((self.keygetter(item), item) for item in self.query())

    def labels(self, labelgetter=text_type):
        """Return a generator over the (key, label) pairs, where
        label is a string associated with each query result. This
        convenience method is useful to populate, for instance,
        a form select field.

        :param labelgetter: Can be a callable or a string. In the former case,
            it must be a one-argument callable which returns the label text. In the
            latter case, the string specifies the name of an attribute of
            the ORM-mapped object. If not provided the ORM-mapped object's
            `__str__` or `__unicode__` method will be used.
        """
        labelgetter = labelgetter if callable(labelgetter) else attrgetter(labelgetter)
        return ((self.keygetter(item), labelgetter(item)) for item in self.query())

    def _serialize(self, value, attr, obj):
        value = self.keygetter(value)

        for key in self.keys():
            if key == value:
                return value

        error = getattr(self, 'error', None) or 'Invalid object.'
        raise ValidationError(error)

    def _deserialize(self, value):
        for key, result in self.pairs():
            if key == value:
                return result

        error = getattr(self, 'error', None) or 'Invalid key.'
        raise ValidationError(error)


class QuerySelectList(QuerySelect):
    """A field that (de)serializes a list of ORM-mapped objects to
    a list of their primary (or otherwise unique) keys and vice
    versa. If any of the items in the list cannot be found in the
    query, this will result in a validation error. This field
    is ORM-agnostic.

    :param callable query: Same as :class:`QuerySelect`.
    :param keygetter: Same as :class:`QuerySelect`.
    :param str error: Error message stored upon validation failure.
    :param kwargs: The same keyword arguments that :class:`Field` receives.

    .. versionadded:: 1.2.0
    """
    def _serialize(self, value, attr, obj):
        items = [self.keygetter(v) for v in value]

        if not items:
            return []

        keys = list(self.keys())

        for item in items:
            try:
                keys.remove(item)
            except ValueError:
                error = getattr(self, 'error', None) or 'Invalid objects.'
                raise ValidationError(error)

        return items

    def _deserialize(self, value):
        if not value:
            return []

        keys, results = (list(t) for t in zip(*self.pairs()))
        items = []

        for val in value:
            try:
                index = keys.index(val)
            except ValueError:
                error = getattr(self, 'error', None) or 'Invalid keys.'
                raise ValidationError(error)
            else:
                del keys[index]
                items.append(results.pop(index))

        return items

# Aliases
URL = Url
Enum = Select
Str = String
Bool = Boolean
Int = Integer<|MERGE_RESOLUTION|>--- conflicted
+++ resolved
@@ -50,262 +50,6 @@
     'Int',
 ]
 
-<<<<<<< HEAD
-=======
-class _Null(object):
-
-    def __bool__(self):
-        return False
-
-    __nonzero__ = __bool__  # PY2 compat
-
-    def __repr__(self):
-        return '<marshmallow.fields.null>'
-
-class _Missing(_Null):
-
-    def __repr__(self):
-        return '<marshmallow.fields.missing>'
-
-# Singleton that represents an empty value. Used as the default for Nested
-# fields so that `Field._call_with_validation` is invoked, even when the
-# object to serialize has the nested attribute set to None. Therefore,
-# `RegistryErrors` are properly raised.
-null = _Null()
-
-# Singleton value that indicates that a field's value is missing from input
-# dict passed to :meth:`Schema.load`. If the field's value is not required,
-# it's ``default`` value is used.
-missing = _Missing()
-
-def _call_and_store(getter_func, data, field_name, field_obj, errors_dict,
-               exception_class, strict=False):
-    """Helper method for DRYing up logic in the :meth:`Marshaller.serialize` and
-    :meth:`UnMarshaller.deserialize` methods. Call ``getter_func`` with ``data`` as its
-    argument, and store any errors of type ``exception_class`` in ``error_dict``.
-
-    :param callable getter_func: Function for getting the serialized/deserialized
-        value from ``data``.
-    :param data: The data passed to ``getter_func``.
-    :param str field_name: Field name.
-    :param FieldABC field_obj: Field object that performs the
-        serialization/deserialization behavior.
-    :param dict errors_dict: Dictionary to store errors on.
-    :param type exception_class: Exception class that will be caught during
-        serialization/deserialization. Errors of this type will be stored
-        in ``errors_dict``.
-    """
-    try:
-        value = getter_func(data)
-    except RegistryError:
-        raise
-    except exception_class as err:  # Store errors
-        if strict:
-            err.field = field_obj
-            err.field_name = field_name
-            raise err
-        # Warning: Mutation!
-        if (hasattr(err, 'underlying_exception') and
-                isinstance(err.underlying_exception, ValidationError)):
-            validation_error = err.underlying_exception
-            if isinstance(validation_error.messages, dict):
-                errors_dict[field_name] = validation_error.messages
-            else:
-                errors_dict.setdefault(field_name, []).extend(validation_error.messages)
-        else:
-            errors_dict.setdefault(field_name, []).append(text_type(err))
-        value = None
-    except TypeError:
-        # field declared as a class, not an instance
-        if (isinstance(field_obj, type) and
-                issubclass(field_obj, FieldABC)):
-            msg = ('Field for "{0}" must be declared as a '
-                            'Field instance, not a class. '
-                            'Did you mean "fields.{1}()"?'
-                            .format(field_name, field_obj.__name__))
-            raise TypeError(msg)
-        raise
-    return value
-
-class Marshaller(object):
-    """Callable class responsible for serializing data and storing errors.
-
-    :param str prefix: Optional prefix that will be prepended to all the
-        serialized field names.
-    """
-    def __init__(self, prefix=''):
-        self.prefix = prefix
-        #: Dictionary of errors stored during serialization
-        self.errors = {}
-        #: True while serializing a collection
-        self.__pending = False
-
-    def serialize(self, obj, fields_dict, many=False, strict=False, skip_missing=False,
-                  accessor=None, dict_class=None):
-        """Takes raw data (a dict, list, or other object) and a dict of
-        fields to output and serializes the data based on those fields.
-
-        :param obj: The actual object(s) from which the fields are taken from
-        :param dict fields_dict: Mapping of field names to :class:`Field` objects.
-        :param bool many: Set to `True` if ``data`` should be serialized as
-            a collection.
-        :param bool strict: If `True`, raise errors if invalid data are passed in
-            instead of failing silently and storing the errors.
-        :param skip_missing: If `True`, skip key:value pairs when ``value`` is `None`.
-        :param callable accessor: Function to use for getting values from ``obj``.
-        :param type dict_class: Dictionary class used to construct the output.
-        :return: A dictionary of the marshalled data
-
-        .. versionchanged:: 1.0.0
-            Renamed from ``marshal``.
-        """
-        dict_class = dict_class or dict
-        # Reset errors dict if not serializing a collection
-        if not self.__pending:
-            self.errors = {}
-        if many and obj is not None:
-            self.__pending = True
-            ret = [self.serialize(d, fields_dict, many=False, strict=strict,
-                                    dict_class=dict_class, accessor=accessor,
-                                    skip_missing=skip_missing)
-                    for d in obj]
-            self.__pending = False
-            return ret
-        items = []
-        for attr_name, field_obj in iteritems(fields_dict):
-            key = ''.join([self.prefix, attr_name])
-            getter = lambda d: field_obj.serialize(attr_name, d, accessor=accessor)
-            value = _call_and_store(
-                getter_func=getter,
-                data=obj,
-                field_name=key,
-                field_obj=field_obj,
-                errors_dict=self.errors,
-                exception_class=MarshallingError,
-                strict=strict
-            )
-            if (value is missing) or (skip_missing and
-                                      value in field_obj.SKIPPABLE_VALUES):
-                continue
-            items.append((key, value))
-        return dict_class(items)
-
-    # Make an instance callable
-    __call__ = serialize
-
-
-class Unmarshaller(object):
-    """Callable class responsible for deserializing data and storing errors.
-
-    .. versionadded:: 1.0.0
-    """
-    def __init__(self):
-        #: Dictionary of errors stored during deserialization
-        self.errors = {}
-        #: True while deserializing a collection
-        self.__pending = False
-
-    def _validate(self, validators, output, fields_dict, strict=False):
-        """Perform schema-level validation. Stores errors if ``strict`` is `False`.
-        """
-        for validator_func in validators:
-            try:
-                if validator_func(output) is False:
-                    func_name = utils.get_callable_name(validator_func)
-                    raise ValidationError('Schema validator {0}({1}) is False'.format(
-                        func_name, dict(output)
-                    ))
-            except ValidationError as err:
-                # Store or reraise errors
-                if err.field:
-                    field_name = err.field
-                    field_obj = fields_dict[field_name]
-                else:
-                    field_name = '_schema'
-                    field_obj = None
-                if strict:
-                    raise UnmarshallingError(err, field=field_obj, field_name=field_name)
-                if isinstance(err.messages, (list, tuple)):
-                    # self.errors[field_name] may be a dict if schemas are nested
-                    if isinstance(self.errors.get(field_name), dict):
-                        self.errors[field_name].setdefault(
-                            '_schema', []
-                        ).extend(err.messages)
-                    else:
-                        self.errors.setdefault(field_name, []).extend(err.messages)
-                elif isinstance(err.messages, dict):
-                    self.errors.setdefault(field_name, []).append(err.messages)
-                else:
-                    self.errors.setdefault(field_name, []).append(text_type(err))
-        return output
-
-    def deserialize(self, data, fields_dict, many=False, validators=None,
-            preprocess=None, postprocess=None, strict=False, dict_class=None):
-        """Deserialize ``data`` based on the schema defined by ``fields_dict``.
-
-        :param dict data: The data to deserialize.
-        :param dict fields_dict: Mapping of field names to :class:`Field` objects.
-        :param bool many: Set to `True` if ``data`` should be deserialized as
-            a collection.
-        :param list validators: List of validation functions to apply to the
-            deserialized dictionary.
-        :param list preprocess: List of pre-processing functions.
-        :param list postprocess: List of post-processing functions.
-        :param bool strict: If `True`, raise errors if invalid data are passed in
-            instead of failing silently and storing the errors.
-        :param type dict_class: Dictionary class used to construct the output.
-        :return: A dictionary of the deserialized data.
-        """
-        dict_class = dict_class or dict
-        # Reset errors if not deserializing a collection
-        if not self.__pending:
-            self.errors = {}
-        if many and data is not None:
-            self.__pending = True
-            ret = [self.deserialize(d, fields_dict, many=False,
-                        validators=validators, preprocess=preprocess,
-                        postprocess=postprocess, strict=strict, dict_class=dict_class)
-                    for d in data]
-            self.__pending = False
-            return ret
-        if data is not None:
-            items = []
-            for attr_name, field_obj in iteritems(fields_dict):
-                if attr_name not in fields_dict:
-                    continue
-                key = fields_dict[attr_name].attribute or attr_name
-                raw_value = data.get(attr_name, missing)
-                if raw_value is missing and not field_obj.required:
-                    continue
-                value = _call_and_store(
-                    getter_func=field_obj.deserialize,
-                    data=raw_value,
-                    field_name=key,
-                    field_obj=field_obj,
-                    errors_dict=self.errors,
-                    exception_class=UnmarshallingError,
-                    strict=strict
-                )
-                if raw_value is not missing:
-                    items.append((key, value))
-            ret = dict_class(items)
-        else:
-            ret = None
-
-        if preprocess:
-            for func in preprocess:
-                ret = func(ret)
-        if validators:
-            ret = self._validate(validators, ret, fields_dict=fields_dict, strict=strict)
-        if postprocess:
-            for func in postprocess:
-                ret = func(ret)
-        return ret
-
-    # Make an instance callable
-    __call__ = deserialize
-
->>>>>>> d6b1d4ec
 
 class Field(FieldABC):
     """Basic field from which other fields should extend. It applies no
