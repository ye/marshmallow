--- conflicted
+++ resolved
@@ -16,13 +16,8 @@
 from marshmallow.base import FieldABC, SchemaABC
 from marshmallow.utils import RAISE, is_collection
 from marshmallow.utils import missing as missing_
-<<<<<<< HEAD
 from marshmallow.compat import basestring, binary_type, text_type
-from marshmallow.exceptions import ValidationError
-=======
-from marshmallow.compat import text_type, basestring
 from marshmallow.exceptions import ValidationError, StringNotCollectionError
->>>>>>> fc7cad2e
 from marshmallow.validate import Validator
 
 __all__ = [
@@ -457,14 +452,7 @@
         if nested_obj is None:
             return None
         try:
-<<<<<<< HEAD
-            ret = schema.dump(nested_obj, many=self.many)
-=======
-            return schema.dump(
-                nested_obj, many=self.many,
-                update_fields=not self.__updated_fields,
-            )
->>>>>>> fc7cad2e
+            return schema.dump(nested_obj, many=self.many)
         except ValidationError as exc:
             raise ValidationError(exc.messages, data=obj, valid_data=exc.valid_data)
 
@@ -572,14 +560,9 @@
             return self.container.get_value(value, self.container.attribute)
         return value
 
-<<<<<<< HEAD
     def _bind_to_schema(self, field_name, schema):
         super(List, self)._bind_to_schema(field_name, schema)
-=======
-    def _add_to_schema(self, field_name, schema):
-        super(List, self)._add_to_schema(field_name, schema)
         self.container = copy.deepcopy(self.container)
->>>>>>> fc7cad2e
         self.container.parent = self
         self.container.name = field_name
 
@@ -977,19 +960,13 @@
         # format, e.g. from a Meta option
         self.format = format
 
-<<<<<<< HEAD
     def _bind_to_schema(self, field_name, schema):
         super(DateTime, self)._bind_to_schema(field_name, schema)
-        self.dateformat = self.dateformat or schema.opts.dateformat
-=======
-    def _add_to_schema(self, field_name, schema):
-        super(DateTime, self)._add_to_schema(field_name, schema)
         self.format = (
             self.format or
             getattr(schema.opts, self.SCHEMA_OPTS_VAR_NAME) or
             self.DEFAULT_FORMAT
         )
->>>>>>> fc7cad2e
 
     def _serialize(self, value, attr, obj):
         if value is None:
