# -*- coding: utf-8 -*-
from __future__ import absolute_import

from marshmallow.schema import Schema, SchemaOpts

from . import fields
from marshmallow.decorators import (
    pre_dump, post_dump, pre_load, post_load, validates, validates_schema
)
from marshmallow.utils import pprint, missing
from marshmallow.exceptions import ValidationError

<<<<<<< HEAD
__version__ = '3.0.0b9'
=======
__version__ = '2.15.2'
>>>>>>> cf34acb0
__author__ = 'Steven Loria'
__all__ = [
    'Schema',
    'SchemaOpts',
    'fields',
    'validates',
    'validates_schema',
    'pre_dump',
    'post_dump',
    'pre_load',
    'post_load',
    'pprint',
    'ValidationError',
    'missing',
]<|MERGE_RESOLUTION|>--- conflicted
+++ resolved
@@ -10,11 +10,7 @@
 from marshmallow.utils import pprint, missing
 from marshmallow.exceptions import ValidationError
 
-<<<<<<< HEAD
 __version__ = '3.0.0b9'
-=======
-__version__ = '2.15.2'
->>>>>>> cf34acb0
 __author__ = 'Steven Loria'
 __all__ = [
     'Schema',
