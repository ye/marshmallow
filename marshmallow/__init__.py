--- conflicted
+++ resolved
@@ -5,9 +5,6 @@
 __author__ = 'Steven Loria'
 __license__ = "MIT"
 
-<<<<<<< HEAD
 from marshmallow.serializer import Serializer
-=======
-from marshmallow.core import Serializer
->>>>>>> c6a3d70f
+
 from marshmallow.utils import pprint