Changelog
---------

2.0.0 (unreleased)
++++++++++++++++++

Features:

- *Backwards-incompatible*: When ``many=True``, the errors dictionary returned by ``dump`` and ``load`` will be keyed on the indices of invalid items in the (de)serialized collection (:issue:`75`). Add the ``index_errors`` class Meta option.
- *Backwards-incompatible*: By default, required fields will raise a ValidationError if the input is ``None`` or the empty string. The ``allow_none`` and ``allow_blank`` parameters can override this behavior.
- Schema-level validators can store error messages for multiple fields (:issue:`118`). Thanks :user:`ksesong` for the suggestion.
- Error message for ``required`` validation is configurable. (:issue:`78`). Thanks :user:`svenstaro` for the suggestion. Thanks :user:`0xDCA` for the implementation.
- Add ``allow_none`` parameter to ``fields.Field``. If ``False`` (the default), validation fails when the field's value is ``None`` (:issue:`76`, :issue:`111`). If ``allow_none`` is ``True``, ``None`` is considered valid and will deserialize to ``None``.
- Add ``allow_blank`` parameter to ``fields.String`` fields (incl. ``fields.URL``, ``fields.Email``). If ``False`` (the default), validation fails when the field's value is the empty string (:issue:`76`).
- Add ``load_from`` parameter to fields (:issue:`125`). Thanks :user:`hakjoon`.
- Add ``load_only`` and ``dump_only`` parameters to fields (:issue:`61`, :issue:`87`). Thanks :user:`philtay`.
- Add `missing` parameter to fields (:issue:`115`). Thanks :user:`philtay`.
- Schema validators can take an optional ``raw_data`` argument which contains raw input data, incl. data not specified in the schema (:issue:`127`). Thanks :user:`ryanlowe0`.
- Add ``validate.OneOf`` (:issue:`135`) and ``validate.ContainsOnly`` (:issue:`149`) validators. Thanks :user:`philtay`.
- Error messages for validators can be interpolated with `{input}` and other values (depending on the validator).
- ``fields.TimeDelta`` always serializes to an integer value in order to avoid rounding errors (:issue:`105`). Thanks :user:`philtay`.
<<<<<<< HEAD
=======
- *Backwards-incompatible*: When ``many=True``, the errors dictionary returned by ``dump`` and ``load`` will be keyed on the indices of invalid items in the (de)serialized collection. Add the ``index_errors`` class Meta option.
- Add ``include`` class Meta option to support field names which are Python keywords (:issue:`139`). Thanks :user:`nickretallack` for the suggestion.

>>>>>>> d47b11f0
Deprecation/Removals:

- Remove support for generator functions that yield validators (:issue:`74`). Plain generators of validators are still supported.
- The ``Select/Enum`` field is deprecated in favor of using `validate.OneOf` validator (:issue:`135`).

Other changes:

- ``Marshaller``, ``Unmarshaller``, ``null``, and ``missing`` were moved to ``marshmallow.marshalling``. These should be considered private API (:issue:`129`).
- Make ``allow_null=True`` the default for ``Nested`` fields. This will make ``None`` serialize to ``None`` rather than a dictionary with empty values (:issue:`132`). Thanks :user:`nickrellack` for the suggestion.

1.2.2 (2015-02-23)
++++++++++++++++++

Bug fixes:

- Fix behavior of ``skip_missing`` and ``accessor`` options when ``many=True`` (:issue:`137`). Thanks :user:`3rdcycle`.
- Fix bug that could cause an ``AttributeError`` when nesting schemas with schema-level validators (:issue:`144`). Thanks :user:`vovanbo` for reporting.

1.2.1 (2015-01-11)
++++++++++++++++++

Bug fixes:

- A ``Schema's`` ``error_handler``--if defined--will execute if ``Schema.validate`` returns validation errors (:issue:`121`).
- Deserializing `None` returns `None` rather than raising an ``AttributeError`` (:issue:`123`). Thanks :user:`RealSalmon` for the catch and patch.

1.2.0 (2014-12-22)
++++++++++++++++++

Features:

- Add ``QuerySelect`` and ``QuerySelectList`` fields (:issue:`84`).
- Convert validators in ``marshmallow.validate`` into class-based callables to make them easier to use when declaring fields (:issue:`85`).
- Add ``Decimal`` field which is safe to use when dealing with precise numbers (:issue:`86`).

Thanks :user:`philtay` for these contributions.

Bug fixes:

- ``Date`` fields correctly deserializes to a ``datetime.date`` object when ``python-dateutil`` is not installed (:issue:`79`). Thanks :user:`malexer` for the catch and patch.
- Fix bug that raised an ``AttributeError`` when using a class-based validator.
- Fix ``as_string`` behavior of Number fields when serializing to default value.
- Deserializing ``None`` or the empty string with either a ``DateTime``, ``Date``, ``Time`` or ``TimeDelta`` results in the correct unmarshalling errors (:issue:`96`). Thanks :user:`svenstaro` for reporting and helping with this.
- Fix error handling when deserializing invalid UUIDs (:issue:`106`). Thanks :user:`vesauimonen` for the catch and patch.
- ``Schema.loads`` correctly defaults to use the value of ``self.many`` rather than defaulting to ``False`` (:issue:`108`). Thanks :user:`davidism` for the catch and patch.
- Validators, data handlers, and preprocessors are no longer shared between schema subclasses (:issue:`88`). Thanks :user:`amikholap` for reporting.
- Fix error handling when passing a ``dict`` or ``list`` to a ``ValidationError`` (:issue:`110`). Thanks :user:`ksesong` for reporting.

Deprecation:

- The validator functions in the ``validate`` module are deprecated in favor of the class-based validators (:issue:`85`).
- The ``Arbitrary``, ``Price``, and ``Fixed`` fields are deprecated in favor of the ``Decimal`` field (:issue:`86`).

Support:

- Update docs theme.
- Update contributing docs (:issue:`77`).
- Fix namespacing example in "Extending Schema" docs. Thanks :user:`Ch00k`.
- Exclude virtualenv directories from syntax checking (:issue:`99`). Thanks :user:`svenstaro`.


1.1.0 (2014-12-02)
++++++++++++++++++

Features:

- Add ``Schema.validate`` method which validates input data against a schema. Similar to ``Schema.load``, but does not call ``make_object`` and only returns the errors dictionary.
- Add several validation functions to the ``validate`` module. Thanks :user:`philtay`.
- Store field name and instance on exceptions raised in ``strict`` mode.

Bug fixes:

- Fix serializing dictionaries when field names are methods of ``dict`` (e.g. ``"items"``). Thanks :user:`rozenm` for reporting.
- If a Nested field is passed ``many=True``, ``None`` serializes to an empty list. Thanks :user:`nickretallack` for reporting.
- Fix behavior of ``many`` argument passed to ``dump`` and ``load``. Thanks :user:`svenstaro` for reporting and helping with this.
- Fix ``skip_missing`` behavior for ``String`` and ``List`` fields. Thanks :user:`malexer` for reporting.
- Fix compatibility with python-dateutil 2.3.
- More consistent error messages across DateTime, TimeDelta, Date, and Time fields.

Support:

- Update Flask and Peewee examples.

1.0.1 (2014-11-18)
++++++++++++++++++

Hotfix release.

- Ensure that errors dictionary is correctly cleared on each call to Schema.dump and Schema.load.

1.0.0 (2014-11-16)
++++++++++++++++++

Adds new features, speed improvements, better error handling, and updated documentation.

- Add ``skip_missing`` ``class Meta`` option.
- A field's ``default`` may be a callable.
- Allow accessor function to be configured via the ``Schema.accessor`` decorator or the ``__accessor__`` class member.
- ``URL`` and ``Email`` fields are validated upon serialization.
- ``dump`` and ``load`` can receive the ``many`` argument.
- Move a number of utility functions from fields.py to utils.py.
- More useful ``repr`` for ``Field`` classes.
- If a field's default is ``fields.missing`` and its serialized value is ``None``, it will not be included in the final serialized result.
- Schema.dumps no longer coerces its result to a binary string on Python 3.
- *Backwards-incompatible*: Schema output is no longer an ``OrderedDict`` by default. If you want ordered field output, you must explicitly set the ``ordered`` option to ``True``.
- *Backwards-incompatible*: `error` parameter of the `Field` constructor is deprecated. Raise a `ValidationError` instead.
- Expanded test coverage.
- Updated docs.

1.0.0-a (2014-10-19)
++++++++++++++++++++

Major reworking and simplification of the public API, centered around support for deserialization, improved validation, and a less stateful ``Schema`` class.

* Rename ``Serializer`` to ``Schema``.
* Support for deserialization.
* Use the ``Schema.dump`` and ``Schema.load`` methods for serializing and deserializing, respectively.
* *Backwards-incompatible*: Remove ``Serializer.json`` and ``Serializer.to_json``. Use ``Schema.dumps`` instead.
* Reworked fields interface.
* *Backwards-incompatible*: ``Field`` classes implement ``_serialize`` and ``_deserialize`` methods. ``serialize`` and ``deserialize`` comprise the public API for a ``Field``. ``Field.format`` and ``Field.output`` have been removed.
* Add ``exceptions.ForcedError`` which allows errors to be raised during serialization (instead of storing errors in the ``errors`` dict).
* *Backwards-incompatible*: ``DateTime`` field serializes to ISO8601 format by default (instead of RFC822).
* *Backwards-incompatible*: Remove ``Serializer.factory`` method. It is no longer necessary with the ``dump`` method.
* *Backwards-incompatible*: Allow nesting a serializer within itself recursively. Use ``exclude`` or ``only`` to prevent infinite recursion.
* *Backwards-incompatible*: Multiple errors can be stored for a single field. The errors dictionary returned by ``load`` and ``dump`` have lists of error messages keyed by field name.
* Remove ``validated`` decorator. Validation occurs within ``Field`` methods.
* ``Function`` field raises a ``ValueError`` if an uncallable object is passed to its constructor.
* ``Nested`` fields inherit context from their parent.
* Add ``Schema.preprocessor`` and ``Schema.validator`` decorators for registering preprocessing and schema-level validation functions respectively.
* Custom error messages can be specified by raising a ``ValidationError`` within a validation function.
* Extra keyword arguments passed to a Field are stored as metadata.
* Fix ordering of field output.
* Fix behavior of the ``required`` parameter on ``Nested`` fields.
* Fix serializing keyed tuple types (e.g. ``namedtuple``) with ``class Meta`` options.
* Fix default value for ``Fixed`` and ``Price`` fields.
* Fix serialization of binary strings.
* ``Schemas`` can inherit fields from non-``Schema`` base classes (e.g. mixins). Also, fields are inherited according to the MRO (rather than recursing over base classes). Thanks :user:`jmcarp`.
* Add ``Str``, ``Bool``, and ``Int`` field class aliases.

0.7.0 (2014-06-22)
++++++++++++++++++

* Add ``Serializer.error_handler`` decorator that registers a custom error handler.
* Add ``Serializer.data_handler`` decorator that registers data post-processing callbacks.
* *Backwards-incompatible*: ``process_data`` method is deprecated. Use the ``data_handler`` decorator instead.
* Fix bug that raised error when passing ``extra`` data together with ``many=True``. Thanks :user:`buttsicles` for reporting.
* If ``required=True`` validation is violated for a given ``Field``, it will raise an error message that is different from the message specified by the ``error`` argument. Thanks :user:`asteinlein`.
* More generic error message raised when required field is missing.
* ``validated`` decorator should only wrap a ``Field`` class's ``output`` method.

0.6.0 (2014-06-03)
++++++++++++++++++

* Fix bug in serializing keyed tuple types, e.g. ``namedtuple`` and ``KeyedTuple``.
* Nested field can load a serializer by its class name as a string. This makes it easier to implement 2-way nesting.
* Make Serializer.data override-able.

0.5.5 (2014-05-02)
++++++++++++++++++

* Add ``Serializer.factory`` for creating a factory function that returns a Serializer instance.
* ``MarshallingError`` stores its underlying exception as an instance variable. This is useful for inspecting errors.
* ``fields.Select`` is aliased to ``fields.Enum``.
* Add ``fields.__all__`` and ``marshmallow.__all__`` so that the modules can be more easily extended.
* Expose ``Serializer.OPTIONS_CLASS`` as a class variable so that options defaults can be overridden.
* Add ``Serializer.process_data`` hook that allows subclasses to manipulate the final output data.

0.5.4 (2014-04-17)
++++++++++++++++++

* Add ``json_module`` class Meta option.
* Add ``required`` option to fields . Thanks :user:`DeaconDesperado`.
* Tested on Python 3.4 and PyPy.

0.5.3 (2014-03-02)
++++++++++++++++++

* Fix ``Integer`` field default. It is now ``0`` instead of ``0.0``. Thanks :user:`kalasjocke`.
* Add ``context`` param to ``Serializer``. Allows accessing arbitrary objects in ``Function`` and ``Method`` fields.
* ``Function`` and ``Method`` fields raise ``MarshallingError`` if their argument is uncallable.


0.5.2 (2014-02-10)
++++++++++++++++++

* Enable custom field validation via the ``validate`` parameter.
* Add ``utils.from_rfc`` for parsing RFC datestring to Python datetime object.

0.5.1 (2014-02-02)
++++++++++++++++++

* Avoid unnecessary attribute access in ``utils.to_marshallable_type`` for improved performance.
* Fix RFC822 formatting for localized datetimes.

0.5.0 (2013-12-29)
++++++++++++++++++

* Can customize validation error messages by passing the ``error`` parameter to a field.
* *Backwards-incompatible*: Rename ``fields.NumberField`` -> ``fields.Number``.
* Add ``fields.Select``. Thanks :user:`ecarreras`.
* Support nesting a Serializer within itself by passing ``"self"`` into ``fields.Nested`` (only up to depth=1).
* *Backwards-incompatible*: No implicit serializing of collections. Must set ``many=True`` if serializing to a list. This ensures that marshmallow handles singular objects correctly, even if they are iterable.
* If Nested field ``only`` parameter is a field name, only return a single value for the nested object (instead of a dict) or a flat list of values.
* Improved performance and stability.

0.4.1 (2013-12-01)
++++++++++++++++++

* An object's ``__marshallable__`` method, if defined, takes precedence over ``__getitem__``.
* Generator expressions can be passed to a serializer.
* Better support for serializing list-like collections (e.g. ORM querysets).
* Other minor bugfixes.

0.4.0 (2013-11-24)
++++++++++++++++++

* Add ``additional`` `class Meta` option.
* Add ``dateformat`` `class Meta` option.
* Support for serializing UUID, date, time, and timedelta objects.
* Remove ``Serializer.to_data`` method. Just use ``Serialize.data`` property.
* String field defaults to empty string instead of ``None``.
* *Backwards-incompatible*: ``isoformat`` and ``rfcformat`` functions moved to utils.py.
* *Backwards-incompatible*: Validation functions moved to validate.py.
* *Backwards-incompatible*: Remove types.py.
* Reorder parameters to ``DateTime`` field (first parameter is dateformat).
* Ensure that ``to_json`` returns bytestrings.
* Fix bug with including an object property in ``fields`` Meta option.
* Fix bug with passing ``None`` to a serializer.

0.3.1 (2013-11-16)
++++++++++++++++++

* Fix bug with serializing dictionaries.
* Fix error raised when serializing empty list.
* Add ``only`` and ``exclude`` parameters to Serializer constructor.
* Add ``strict`` parameter and option: causes Serializer to raise an error if invalid data are passed in, rather than storing errors.
* Updated Flask + SQLA example in docs.

0.3.0 (2013-11-14)
++++++++++++++++++

* Declaring Serializers just got easier. The *class Meta* paradigm allows you to specify fields more concisely. Can specify ``fields`` and ``exclude`` options.
* Allow date formats to be changed by passing ``format`` parameter to ``DateTime`` field constructor. Can either be ``"rfc"`` (default), ``"iso"``, or a date format string.
* More useful error message when declaring fields as classes (instead of an instance, which is the correct usage).
* Rename MarshallingException -> MarshallingError.
* Rename marshmallow.core -> marshmallow.serializer.

0.2.1 (2013-11-12)
++++++++++++++++++

* Allow prefixing field names.
* Fix storing errors on Nested Serializers.
* Python 2.6 support.

0.2.0 (2013-11-11)
++++++++++++++++++

* Field-level validation.
* Add ``fields.Method``.
* Add ``fields.Function``.
* Allow binding of extra data to a serialized object by passing the ``extra`` param when initializing a ``Serializer``.
* Add ``relative`` paramater to ``fields.Url`` that allows for relative URLs.

0.1.0 (2013-11-10)
++++++++++++++++++

* First release.<|MERGE_RESOLUTION|>--- conflicted
+++ resolved
@@ -19,12 +19,8 @@
 - Add ``validate.OneOf`` (:issue:`135`) and ``validate.ContainsOnly`` (:issue:`149`) validators. Thanks :user:`philtay`.
 - Error messages for validators can be interpolated with `{input}` and other values (depending on the validator).
 - ``fields.TimeDelta`` always serializes to an integer value in order to avoid rounding errors (:issue:`105`). Thanks :user:`philtay`.
-<<<<<<< HEAD
-=======
-- *Backwards-incompatible*: When ``many=True``, the errors dictionary returned by ``dump`` and ``load`` will be keyed on the indices of invalid items in the (de)serialized collection. Add the ``index_errors`` class Meta option.
 - Add ``include`` class Meta option to support field names which are Python keywords (:issue:`139`). Thanks :user:`nickretallack` for the suggestion.
 
->>>>>>> d47b11f0
 Deprecation/Removals:
 
 - Remove support for generator functions that yield validators (:issue:`74`). Plain generators of validators are still supported.
