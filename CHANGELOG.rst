--- conflicted
+++ resolved
@@ -1,7 +1,6 @@
 Changelog
 ---------
 
-<<<<<<< HEAD
 2.7.0 (unreleased)
 ++++++++++++++++++
 
@@ -13,10 +12,7 @@
 
 - Remove unused attributes ``root``, ``parent``, and ``name`` from ``SchemaABC`` (:issue:`410`). Thanks :user:`Tim-Erwin` for the PR.
 
-2.6.1 (unreleased)
-=======
 2.6.1 (2016-03-17)
->>>>>>> 6699cd87
 ++++++++++++++++++
 
 Bug fixes:
